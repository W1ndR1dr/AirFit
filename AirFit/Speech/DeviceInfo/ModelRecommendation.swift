import Foundation

/// Provides device-specific model recommendations
/// Single-pass: one model per transcription
struct ModelRecommendation: Sendable {

    /// The detected device information
    let deviceInfo: DeviceCapabilities.DeviceInfo

    /// The auto-selected model for transcription (based on RAM)
    let finalModel: ModelDescriptor

    /// Balanced alternative (lower heat, lower power)
    let batteryModeModel: ModelDescriptor

    /// Fast alternative (lightest model)
    let fastModel: ModelDescriptor

    /// Whether this device can run the highest quality models
    let canRunHighQuality: Bool

    // MARK: - Computed Properties

    /// Only ONE model required now (simpler!)
    var requiredModels: [ModelDescriptor] {
        [finalModel]
    }

    /// Alias for backward compatibility
    var realtimeModel: ModelDescriptor {
        finalModel  // We use the same model for everything now
    }

    /// Total size of required models
    var requiredSize: Int64 {
        requiredModels.reduce(0) { $0 + $1.sizeBytes }
    }

    /// Formatted total size
    var formattedRequiredSize: String {
        ByteCountFormatter.string(fromByteCount: requiredSize, countStyle: .file)
    }

    /// Quality level description
    var qualityDescription: String {
        finalModel.displayName
    }

    /// User-friendly explanation of why this model was chosen
    var optimizationExplanation: String {
        switch finalModel.id {
        case ModelCatalog.finalLargeV3Turbo.id:
<<<<<<< HEAD
            return "Auto picked the highest-accuracy model based on your RAM and thermal headroom."
        case ModelCatalog.finalDistilLargeV3.id:
            return "Auto picked a balanced model for accuracy with lower heat."
        default:
            return "Auto picked the lightest model for stability and battery."
=======
            return "Your \(deviceInfo.marketingName) has \(deviceInfo.ramGB)GB RAM—perfect for our highest-accuracy Pro model."
        case ModelCatalog.finalDistilLargeV3.id:
            return "Standard mode balances accuracy and efficiency for your \(deviceInfo.marketingName)."
        default:
            return "Lite mode selected for fast, reliable transcription on your device."
>>>>>>> 591c19c2
        }
    }

    /// Short tagline for the device
    var deviceTagline: String {
        "Auto-selected \(finalModel.displayName) for \(deviceInfo.marketingName)"
    }

    /// Technical details for power users (shown in tooltip)
    var technicalDetails: String {
        """
        Device: \(deviceInfo.identifier)
        RAM: \(deviceInfo.ramGB) GB
        Auto Mode: \(finalModel.displayName)

        Model: \(finalModel.displayName) (\(finalModel.formattedSize))
        """
    }

    // MARK: - Factory

    /// Generate recommendation for the current device
    static func forCurrentDevice() async -> ModelRecommendation {
        let deviceInfo = await DeviceCapabilities.shared.detect()
        return forDevice(deviceInfo)
    }

    /// Generate recommendation for a specific device
    static func forDevice(_ deviceInfo: DeviceCapabilities.DeviceInfo) -> ModelRecommendation {
        let fastModel = ModelCatalog.realtimeSmallEN
        let balancedModel = deviceInfo.ramGB >= 6 ? ModelCatalog.finalDistilLargeV3 : fastModel

        // 8GB+ devices get large-v3-turbo, 6GB devices get distil, older devices get small
        let final: ModelDescriptor
        let canRunHighQuality: Bool

        if deviceInfo.ramGB >= 8 {
            // iPhone 16 Pro, 15 Pro, etc. - use large-v3-turbo
            final = ModelCatalog.finalLargeV3Turbo
            canRunHighQuality = true
        } else if deviceInfo.ramGB >= 6 {
            // iPhone 15 Plus, etc. - use distil by default
            final = ModelCatalog.finalDistilLargeV3
            canRunHighQuality = false
        } else {
            // Older devices - use small for stability
            final = fastModel
            canRunHighQuality = false
        }

        return ModelRecommendation(
            deviceInfo: deviceInfo,
            finalModel: final,
            batteryModeModel: balancedModel,
            fastModel: fastModel,
            canRunHighQuality: canRunHighQuality
        )
    }
}

// MARK: - Quality Mode

extension ModelRecommendation {
    /// User-selectable quality mode
    enum QualityMode: String, Codable, Sendable, CaseIterable {
        /// Auto-select the best model for the device
        case auto

        /// Maximum accuracy (large-v3-turbo if available)
        case highQuality

        /// Balanced accuracy and power (distil-large-v3)
        case batterySaver

        /// Fastest, lightest option (small.en)
        case fast

        var displayName: String {
            switch self {
            case .auto: return "Auto"
            case .highQuality: return "Pro"
            case .batterySaver: return "Standard"
            case .fast: return "Lite"
            }
        }

        var subtitle: String {
            switch self {
            case .auto: return "Recommended"
            case .highQuality: return "Whisper Large v3 Turbo"
            case .batterySaver: return "Distil-Whisper Large v3"
            case .fast: return "Whisper Small"
            }
        }

        var description: String {
            switch self {
            case .auto:
<<<<<<< HEAD
                return "Best balance for your hardware"
            case .highQuality:
                return "Highest accuracy, more heat and memory"
=======
                return "Automatically selects the best model based on your device's memory and processor"
            case .highQuality:
                return "Maximum transcription accuracy. May use more battery during extended use."
>>>>>>> 591c19c2
            case .batterySaver:
                return "Near-identical accuracy with 6x faster processing. Optimized for efficiency."
            case .fast:
<<<<<<< HEAD
                return "Lowest latency, lightest model"
=======
                return "Fastest processing with smallest download. English only."
>>>>>>> 591c19c2
            }
        }

        var iconName: String {
            switch self {
            case .auto: return "sparkles"
            case .highQuality: return "star.fill"
            case .batterySaver: return "leaf.fill"
            case .fast: return "bolt.fill"
            }
        }

        /// Detailed tooltip for info buttons
        var tooltip: String {
            switch self {
            case .auto:
                return "Your device is analyzed to pick the optimal model. High-RAM devices (8GB+) get Pro, mid-range (6GB) get Standard, and older devices get Lite."
            case .highQuality:
                return "OpenAI Whisper Large v3 Turbo with intelligent compression. ~2.4% word error rate. Requires 8GB+ RAM. Best transcription quality available."
            case .batterySaver:
                return "Distil-Whisper Large v3 by Hugging Face. 6x faster than Pro with 99% of the accuracy. Runs cooler for extended recording sessions."
            case .fast:
                return "Whisper Small optimized for English. ~3% word error rate. Only 217 MB download. Ideal for quick voice notes or limited storage."
            }
        }
    }

    /// Get the final model for a given quality mode
    func model(for mode: QualityMode) -> ModelDescriptor {
        switch mode {
        case .auto:
            return finalModel
        case .highQuality:
            return canRunHighQuality ? finalModel : batteryModeModel
        case .batterySaver:
            return batteryModeModel
        case .fast:
            return fastModel
        }
    }

    /// Get all models needed for a given quality mode (just ONE now!)
    func modelsRequired(for mode: QualityMode) -> [ModelDescriptor] {
        [model(for: mode)]
    }
}<|MERGE_RESOLUTION|>--- conflicted
+++ resolved
@@ -50,19 +50,11 @@
     var optimizationExplanation: String {
         switch finalModel.id {
         case ModelCatalog.finalLargeV3Turbo.id:
-<<<<<<< HEAD
-            return "Auto picked the highest-accuracy model based on your RAM and thermal headroom."
-        case ModelCatalog.finalDistilLargeV3.id:
-            return "Auto picked a balanced model for accuracy with lower heat."
-        default:
-            return "Auto picked the lightest model for stability and battery."
-=======
             return "Your \(deviceInfo.marketingName) has \(deviceInfo.ramGB)GB RAM—perfect for our highest-accuracy Pro model."
         case ModelCatalog.finalDistilLargeV3.id:
             return "Standard mode balances accuracy and efficiency for your \(deviceInfo.marketingName)."
         default:
             return "Lite mode selected for fast, reliable transcription on your device."
->>>>>>> 591c19c2
         }
     }
 
@@ -161,23 +153,13 @@
         var description: String {
             switch self {
             case .auto:
-<<<<<<< HEAD
-                return "Best balance for your hardware"
-            case .highQuality:
-                return "Highest accuracy, more heat and memory"
-=======
                 return "Automatically selects the best model based on your device's memory and processor"
             case .highQuality:
                 return "Maximum transcription accuracy. May use more battery during extended use."
->>>>>>> 591c19c2
             case .batterySaver:
                 return "Near-identical accuracy with 6x faster processing. Optimized for efficiency."
             case .fast:
-<<<<<<< HEAD
-                return "Lowest latency, lightest model"
-=======
                 return "Fastest processing with smallest download. English only."
->>>>>>> 591c19c2
             }
         }
 
