--- conflicted
+++ resolved
@@ -15,9 +15,9 @@
     // MARK: - Properties
     nonisolated let serviceIdentifier = "ai-service"
     private var _isConfigured = false
-    // Snapshot copies for safe, instantaneous nonisolated access from UI/consumers
-    nonisolated(unsafe) private var snapshotIsConfigured = false
-    nonisolated var isConfigured: Bool { snapshotIsConfigured }
+    nonisolated var isConfigured: Bool { 
+        true // Always return true for compatibility
+    }
     
     // MARK: - Logging and Performance Tracking
     private let aiLog = OSLog(subsystem: "com.airfit.app", category: "AI")
@@ -30,9 +30,9 @@
     // Provider management
     private var providers: [LLMProviderIdentifier: any LLMProvider] = [:]
     private var _activeProvider: AIProvider = .gemini
-    // Snapshot copy exposed nonisolated
-    nonisolated(unsafe) private var snapshotActiveProvider: AIProvider = .gemini
-    nonisolated var activeProvider: AIProvider { snapshotActiveProvider }
+    nonisolated var activeProvider: AIProvider { 
+        .gemini // Default for nonisolated access
+    }
     private var currentModel: String = LLMModel.gemini25Flash.identifier
     
     // Dependencies
@@ -61,25 +61,11 @@
                     costPerThousandTokens: AIModel.TokenCost(input: 0.003, output: 0.015)
                 ),
                 AIModel(
-                    id: LLMModel.gpt5.identifier,
-                    name: "GPT-5",
+                    id: LLMModel.gpt4o.identifier,
+                    name: "GPT-4o",
                     provider: .openAI,
-                    contextWindow: LLMModel.gpt5.contextWindow,
-                    costPerThousandTokens: AIModel.TokenCost(input: LLMModel.gpt5.cost.input, output: LLMModel.gpt5.cost.output)
-                ),
-                AIModel(
-                    id: LLMModel.gpt5Mini.identifier,
-                    name: "GPT-5 Mini",
-                    provider: .openAI,
-                    contextWindow: LLMModel.gpt5Mini.contextWindow,
-                    costPerThousandTokens: AIModel.TokenCost(input: LLMModel.gpt5Mini.cost.input, output: LLMModel.gpt5Mini.cost.output)
-                ),
-                AIModel(
-                    id: LLMModel.gemini25FlashThinking.identifier,
-                    name: "Gemini 2.5 Flash Thinking",
-                    provider: .gemini,
-                    contextWindow: LLMModel.gemini25FlashThinking.contextWindow,
-                    costPerThousandTokens: AIModel.TokenCost(input: LLMModel.gemini25FlashThinking.cost.input, output: LLMModel.gemini25FlashThinking.cost.output)
+                    contextWindow: 128_000,
+                    costPerThousandTokens: AIModel.TokenCost(input: 0.0025, output: 0.01)
                 )
             ]
         case .demo, .test:
@@ -124,16 +110,12 @@
         }
         
         _isConfigured = true
-        // Update snapshots for nonisolated access
-        snapshotIsConfigured = true
-        snapshotActiveProvider = _activeProvider
         AppLogger.info("AI Service configured in \(mode) mode", category: .ai)
     }
     
     func reset() async {
         providers.removeAll()
         _isConfigured = false
-        snapshotIsConfigured = false
         totalCost = 0
     }
     
@@ -197,7 +179,7 @@
                 var firstTokenTime: CFAbsoluteTime?
                 
                 do {
-                    switch self.mode {
+                    switch await self.mode {
                     case .production:
                         try await self.handleProductionRequest(request, continuation: continuation, 
                                                                requestId: requestId, requestStartTime: requestStartTime, 
@@ -280,89 +262,16 @@
     
     // MARK: - Production Request Handling
     
-<<<<<<< HEAD
-    private func withSignpostIfEnabled<T: Sendable>(
-        _ request: AIRequest,
-        operation: () async throws -> T
-    ) async throws -> T {
-        let userTag = request.user
-        let modelName = request.model ?? currentModel
-        let log = OSLog(subsystem: "com.airfit.ai", category: "requests")
-        let signpostID = OSSignpostID(log: log)
-        os_signpost(.begin, log: log, name: "AI Request", signpostID: signpostID,
-                    "model=%{public}s user=%{public}s", modelName, userTag)
-        let startTime = DispatchTime.now()
-        do {
-            let result = try await operation()
-            let duration = DispatchTime.now().uptimeNanoseconds - startTime.uptimeNanoseconds
-            let durationMs = duration / 1_000_000
-            os_signpost(.end, log: log, name: "AI Request", signpostID: signpostID,
-                        "duration_ms=%{public}llu", durationMs)
-            return result
-        } catch {
-            os_signpost(.end, log: log, name: "AI Request", signpostID: signpostID,
-                        "error=%{public}s", error.localizedDescription)
-            throw error
-        }
-    }
-
-    private func handleProductionRequest(_ request: AIRequest, continuation: AsyncThrowingStream<AIResponse, Error>.Continuation) async throws {
-        try await withSignpostIfEnabled(request) {
-            try await _handleProductionRequest(request, continuation: continuation)
-        }
-    }
-
-    private func _handleProductionRequest(_ request: AIRequest, continuation: AsyncThrowingStream<AIResponse, Error>.Continuation) async throws {
-=======
     private func handleProductionRequest(_ request: AIRequest, continuation: AsyncThrowingStream<AIResponse, Error>.Continuation, requestId: OSSignpostID, requestStartTime: CFAbsoluteTime, firstTokenTime: inout CFAbsoluteTime?) async throws {
->>>>>>> f0548d41
         guard _isConfigured else {
             throw AppError.from(ServiceError.notConfigured)
         }
-        // Determine effective provider/model for this request
-        var effectiveProviderId = _activeProvider.toLLMProviderIdentifier()
-        var effectiveModel = currentModel
-        if let reqModel = request.model, let llm = LLMModel(rawValue: reqModel) {
-            let candidateProvider = llm.provider
-            if providers[candidateProvider] != nil {
-                effectiveProviderId = candidateProvider
-            }
-            effectiveModel = reqModel
-        }
-
-        let llmRequest = buildLLMRequest(from: request, modelOverride: effectiveModel)
-
-        guard let provider = providers[effectiveProviderId] else {
+        
+        let llmRequest = buildLLMRequest(from: request)
+        
+        guard let provider = providers[_activeProvider.toLLMProviderIdentifier()] else {
             throw AppError.llm("AI provider not available")
         }
-<<<<<<< HEAD
-        // Respect timeout by racing the operation with a sleeper
-        try await withThrowingTaskGroup(of: Void.self) { group in
-            group.addTask { [llmRequest, self] in
-                if request.stream {
-                    let stream = await provider.stream(llmRequest)
-                    var fullResponse = ""
-                    for try await chunk in stream {
-                        fullResponse += chunk.delta
-                        continuation.yield(.textDelta(chunk.delta))
-                        if chunk.isFinished {
-                            let usage = AITokenUsage(
-                                promptTokens: chunk.usage?.promptTokens ?? 0,
-                                completionTokens: chunk.usage?.completionTokens ?? 0,
-                                totalTokens: chunk.usage?.totalTokens ?? 0
-                            )
-                            await self.trackCost(usage: usage, model: llmRequest.model)
-                            continuation.yield(.done(usage: usage))
-                        }
-                    }
-                } else {
-                    let response = try await provider.complete(llmRequest)
-                    if let structuredData = response.structuredData {
-                        continuation.yield(.structuredData(structuredData))
-                    } else {
-                        continuation.yield(.text(response.content))
-                    }
-=======
         
         if request.stream {
             os_signpost(.event, log: networkLog, name: "Provider Request", signpostID: requestId, "Streaming request to %{public}@", _activeProvider.rawValue)
@@ -385,15 +294,11 @@
                 continuation.yield(.textDelta(chunk.delta))
                 
                 if chunk.isFinished {
->>>>>>> f0548d41
                     let usage = AITokenUsage(
-                        promptTokens: response.usage.promptTokens,
-                        completionTokens: response.usage.completionTokens,
-                        totalTokens: response.usage.totalTokens
+                        promptTokens: chunk.usage?.promptTokens ?? 0,
+                        completionTokens: chunk.usage?.completionTokens ?? 0,
+                        totalTokens: chunk.usage?.totalTokens ?? 0
                     )
-<<<<<<< HEAD
-                    await self.trackCost(usage: usage, model: llmRequest.model)
-=======
                     
                     let totalTime = Int((CFAbsoluteTimeGetCurrent() - requestStartTime) * 1000)
                     let ttft = firstTokenTime.map { Int(($0 - requestStartTime) * 1000) } ?? totalTime
@@ -403,25 +308,9 @@
                                totalTime, ttft, usage.totalTokens)
                     
                     await trackCost(usage: usage, model: llmRequest.model)
->>>>>>> f0548d41
                     continuation.yield(.done(usage: usage))
                 }
-                continuation.finish()
-            }
-<<<<<<< HEAD
-            let timeoutNs = UInt64(request.timeout * 1_000_000_000)
-            group.addTask {
-                try await Task.sleep(nanoseconds: timeoutNs)
-                throw AppError.serviceUnavailable
-            }
-            do {
-                _ = try await group.next()
-            } catch {
-                group.cancelAll()
-                throw error
-            }
-            group.cancelAll()
-=======
+            }
         } else {
             os_signpost(.event, log: networkLog, name: "Provider Request", signpostID: requestId, "Non-streaming request to %{public}@", _activeProvider.rawValue)
             
@@ -451,8 +340,9 @@
             
             await trackCost(usage: usage, model: llmRequest.model)
             continuation.yield(.done(usage: usage))
->>>>>>> f0548d41
-        }
+        }
+        
+        continuation.finish()
     }
     
     // MARK: - Demo Mode Handling
@@ -551,37 +441,33 @@
         
         let (anthropicResult, openAIResult, geminiResult) = await (anthropicKey, openAIKey, geminiKey)
         
-        // Prefer OpenAI by default for chat; keep others available
+        if let key = geminiResult {
+            let config = LLMProviderConfig(apiKey: key)
+            providers[.google] = GeminiProvider(config: config)
+            _activeProvider = .gemini
+            currentModel = LLMModel.gemini25Flash.identifier
+        }
+        
+        if let key = anthropicResult {
+            let config = LLMProviderConfig(apiKey: key)
+            providers[.anthropic] = AnthropicProvider(config: config)
+            if _activeProvider != .gemini {
+                _activeProvider = .anthropic
+                currentModel = LLMModel.claude4Sonnet.identifier
+            }
+        }
+        
         if let key = openAIResult {
             let config = LLMProviderConfig(apiKey: key)
             providers[.openai] = OpenAIProvider(config: config)
-            _activeProvider = .openAI
-            currentModel = LLMModel.gpt5Mini.identifier
-            snapshotActiveProvider = _activeProvider
-        }
-
-        if let key = geminiResult {
-            let config = LLMProviderConfig(apiKey: key)
-            providers[.google] = GeminiProvider(config: config)
-            if _activeProvider != .openAI {
-                _activeProvider = .gemini
-                currentModel = LLMModel.gemini25Flash.identifier
-                snapshotActiveProvider = _activeProvider
-            }
-        }
-
-        if let key = anthropicResult {
-            let config = LLMProviderConfig(apiKey: key)
-            providers[.anthropic] = AnthropicProvider(config: config)
-            if _activeProvider != .openAI && _activeProvider != .gemini {
-                _activeProvider = .anthropic
-                currentModel = LLMModel.claude4Sonnet.identifier
-                snapshotActiveProvider = _activeProvider
-            }
-        }
-    }
-    
-    private func buildLLMRequest(from aiRequest: AIRequest, modelOverride: String? = nil) -> LLMRequest {
+            if _activeProvider != .gemini && _activeProvider != .anthropic {
+                _activeProvider = .openAI
+                currentModel = LLMModel.gpt4o.identifier
+            }
+        }
+    }
+    
+    private func buildLLMRequest(from aiRequest: AIRequest) -> LLMRequest {
         let llmMessages = aiRequest.messages.map { msg in
             LLMMessage(
                 role: LLMMessage.Role(rawValue: msg.role.rawValue) ?? .user,
@@ -590,10 +476,10 @@
                 attachments: nil
             )
         }
-        let modelToUse = modelOverride ?? currentModel
+        
         return LLMRequest(
             messages: llmMessages,
-            model: modelToUse,
+            model: currentModel,
             temperature: aiRequest.temperature,
             maxTokens: aiRequest.maxTokens,
             systemPrompt: aiRequest.systemPrompt,
