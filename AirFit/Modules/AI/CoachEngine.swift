--- conflicted
+++ resolved
@@ -3,10 +3,116 @@
 import Observation
 import UIKit
 
+// MARK: - Direct AI Error Types
+enum DirectAIError: Error, LocalizedError {
+    case nutritionParsingFailed(String)
+    case nutritionValidationFailed
+    case educationalContentFailed(String)
+    case invalidResponse
+    case timeout
+    case emptyResponse
+    case invalidJSONResponse(String)
+    case invalidNutritionValues(String)
+
+    var errorDescription: String? {
+        switch self {
+        case .nutritionParsingFailed(let reason):
+            return "Failed to parse nutrition: \(reason)"
+        case .nutritionValidationFailed:
+            return "Nutrition data validation failed"
+        case .educationalContentFailed(let reason):
+            return "Failed to generate educational content: \(reason)"
+        case .invalidResponse:
+            return "Invalid AI response format"
+        case .timeout:
+            return "Request timed out"
+        case .emptyResponse:
+            return "AI returned empty response"
+        case .invalidJSONResponse(let response):
+            return "Invalid JSON response: \(response.prefix(100))"
+        case .invalidNutritionValues(let details):
+            return "Invalid nutrition values: \(details)"
+        }
+    }
+
+    var userFriendlyMessage: String {
+        switch self {
+        case .nutritionParsingFailed:
+            return "I couldn't understand that food description. Could you try again with more detail?"
+        case .nutritionValidationFailed:
+            return "The nutrition data seems unusual. Please double-check your entry."
+        case .educationalContentFailed:
+            return "I'm having trouble generating content right now. Please try again."
+        case .invalidResponse, .timeout, .emptyResponse, .invalidJSONResponse, .invalidNutritionValues:
+            return "I'm having technical difficulties. Please try again in a moment."
+        }
+    }
+}
+
+// MARK: - CoachEngine Errors
+enum CoachEngineError: LocalizedError {
+    case noActiveConversation
+    case noMessageToRegenerate
+    case aiServiceUnavailable
+    case streamingTimeout
+    case functionExecutionFailed(String)
+    case contextAssemblyFailed
+    case invalidUserProfile
+    case nutritionParsingFailed(String)
+    case educationalContentFailed(String)
+
+    var errorDescription: String? {
+        switch self {
+        case .noActiveConversation:
+            return "No active conversation found"
+        case .noMessageToRegenerate:
+            return "No message found to regenerate"
+        case .aiServiceUnavailable:
+            return "AI service is currently unavailable"
+        case .streamingTimeout:
+            return "Response timed out"
+        case .functionExecutionFailed(let details):
+            return "Function execution failed: \(details)"
+        case .contextAssemblyFailed:
+            return "Failed to assemble health context"
+        case .invalidUserProfile:
+            return "Invalid user profile data"
+        case .nutritionParsingFailed(let details):
+            return "Nutrition parsing failed: \(details)"
+        case .educationalContentFailed(let details):
+            return "Educational content generation failed: \(details)"
+        }
+    }
+
+    var userFriendlyMessage: String {
+        switch self {
+        case .noActiveConversation:
+            return "Let's start a new conversation! What would you like to know?"
+        case .noMessageToRegenerate:
+            return "There's nothing to regenerate yet. Ask me something!"
+        case .aiServiceUnavailable:
+            return "I'm having trouble connecting right now. Please check your internet connection and try again."
+        case .streamingTimeout:
+            return "That took longer than expected. Let me try to help you with something else."
+        case .functionExecutionFailed:
+            return "I couldn't complete that action right now, but I'm here to help in other ways."
+        case .contextAssemblyFailed:
+            return "I'm having trouble accessing your health data. I can still help with general questions!"
+        case .invalidUserProfile:
+            return "Let me help you set up your profile so I can provide better personalized advice."
+        case .nutritionParsingFailed:
+            return "I had trouble understanding that food description. Could you try describing it differently?"
+        case .educationalContentFailed:
+            return "I couldn't generate educational content about that topic right now. Please try again."
+        }
+    }
+}
+
+// MARK: - CoachEngine
 @MainActor
 @Observable
 final class CoachEngine {
-    // MARK: - State (kept for public API)
+    // MARK: - State Properties
     private(set) var isProcessing = false
     internal private(set) var currentResponse = ""
     private(set) var error: Error?
@@ -14,7 +120,7 @@
     private(set) var streamingTokens: [String] = []
     internal private(set) var lastFunctionCall: String?
 
-    // MARK: - Dependencies (exposed for compatibility where referenced)
+    // MARK: - Dependencies
     internal let personaService: PersonaService
     internal let conversationManager: ConversationManager
     internal let aiService: AIServiceProtocol
@@ -25,12 +131,19 @@
     private let nutritionCalculator: NutritionCalculatorProtocol
     private let muscleGroupVolumeService: MuscleGroupVolumeServiceProtocol
     internal let exerciseDatabase: ExerciseDatabase
-    private let streamStore: ChatStreamingStore?
-
-    // MARK: - New
-    private let orchestrator: CoachOrchestrator
-
-    // MARK: - Init
+
+    // MARK: - Components
+    private let messageProcessor: MessageProcessor
+    private let stateManager: ConversationStateManager
+    private let directAIProcessor: DirectAIProcessor
+    private let streamingHandler: StreamingResponseHandler
+
+    // MARK: - Configuration
+    private let maxRetries = 3
+    private let streamingTimeout: TimeInterval = 30.0
+    private let functionCallTimeout: TimeInterval = 10.0
+
+    // MARK: - Initialization
     init(
         localCommandParser: LocalCommandParser,
         personaService: PersonaService,
@@ -42,8 +155,7 @@
         healthKitManager: HealthKitManaging,
         nutritionCalculator: NutritionCalculatorProtocol,
         muscleGroupVolumeService: MuscleGroupVolumeServiceProtocol,
-        exerciseDatabase: ExerciseDatabase,
-        streamStore: ChatStreamingStore? = nil
+        exerciseDatabase: ExerciseDatabase
     ) {
         self.personaService = personaService
         self.conversationManager = conversationManager
@@ -55,62 +167,1159 @@
         self.nutritionCalculator = nutritionCalculator
         self.muscleGroupVolumeService = muscleGroupVolumeService
         self.exerciseDatabase = exerciseDatabase
-        self.streamStore = streamStore
-
-        self.orchestrator = CoachOrchestrator(
-            localCommandParser: localCommandParser,
-            personaService: personaService,
-            conversationManager: conversationManager,
-            aiService: aiService,
-            contextAssembler: contextAssembler,
-            modelContext: modelContext,
-            routingConfiguration: routingConfiguration,
-            healthKitManager: healthKitManager,
-            nutritionCalculator: nutritionCalculator,
-            muscleGroupVolumeService: muscleGroupVolumeService,
-            exerciseDatabase: exerciseDatabase,
-            streamStore: streamStore
+
+        // Initialize components
+        self.messageProcessor = MessageProcessor(localCommandParser: localCommandParser)
+        self.stateManager = ConversationStateManager()
+        self.directAIProcessor = DirectAIProcessor(aiService: aiService)
+        self.streamingHandler = StreamingResponseHandler(routingConfiguration: routingConfiguration)
+
+        // Set up streaming delegate
+        self.streamingHandler.delegate = self
+
+        // Conversation will be initialized when first message is processed
+    }
+
+    // MARK: - Private Helpers
+
+    /// Helper to collect all text from an AI response stream
+    private func collectAIResponse(from request: AIRequest) async -> String {
+        var result = ""
+        do {
+            for try await response in aiService.sendRequest(request) {
+                switch response {
+                case .text(let text), .textDelta(let text):
+                    result += text
+                default:
+                    break
+                }
+            }
+        } catch {
+            AppLogger.error("Failed to get AI response: \(error)", category: .ai)
+        }
+        return result
+    }
+
+    // MARK: - Public Methods
+
+    /// Processes a user message through the complete AI coaching pipeline
+    func processUserMessage(_ text: String, for user: User) async {
+        guard !isProcessing else {
+            AppLogger.warning("Already processing a message, ignoring new request", category: .ai)
+            return
+        }
+
+        await startProcessing()
+
+        do {
+            // Ensure we have an active conversation with user's persona
+            if activeConversationId == nil {
+                // Get user's active persona
+                let persona = try await personaService.getActivePersona(for: user.id)
+                activeConversationId = await stateManager.createSession(
+                    userId: user.id,
+                    personaId: persona.id
+                )
+            }
+
+            guard let conversationId = activeConversationId else {
+                throw CoachEngineError.noActiveConversation
+            }
+
+            // Step 1: Classify the message for optimization
+            let messageType = messageProcessor.classifyMessage(text)
+            AppLogger.debug("Message classified as \(messageType.rawValue): '\(text.prefix(50))...'", category: .ai)
+
+            // Step 2: Save user message with classification
+            let savedMessage = try await conversationManager.saveUserMessage(
+                text,
+                for: user,
+                conversationId: conversationId
+            )
+
+            // Update message with classification
+            savedMessage.messageType = messageType
+            try modelContext.save()
+
+            // Update state manager
+            await stateManager.updateSession(conversationId, messageProcessed: true)
+
+            AppLogger.info("Processing user message (\(messageType.rawValue)): \(text.prefix(50))...", category: .ai)
+
+            // Step 3: Check for local commands and execute them
+            let localCommand = await messageProcessor.checkLocalCommand(text, for: user)
+
+            if let command = localCommand {
+                // Execute the command (navigation, logging, etc.)
+                await executeLocalCommand(command, for: user)
+
+                // Get command execution description to add context for AI
+                let commandDescription = messageProcessor.describeCommandExecution(command)
+
+                // Append command context to the message for AI processing
+                let textWithContext = text + "\n\n" + commandDescription
+
+                // Process through AI with command context
+                await processAIResponse(
+                    textWithContext,
+                    for: user,
+                    conversationId: conversationId,
+                    messageType: messageType,
+                    executedCommand: command
+                )
+            } else {
+                // No command, process normally through AI
+                await processAIResponse(
+                    text,
+                    for: user,
+                    conversationId: conversationId,
+                    messageType: messageType,
+                    executedCommand: nil
+                )
+            }
+
+        } catch {
+            await handleError(error)
+        }
+    }
+
+    /// Clears the current conversation and starts a new one
+    func clearConversation() {
+        Task {
+            if let oldId = activeConversationId {
+                await stateManager.endSession(oldId)
+            }
+
+            // Conversation will be created when a user sends a message
+            currentResponse = ""
+            streamingTokens = []
+            lastFunctionCall = nil
+            error = nil
+
+            AppLogger.info("Started new conversation: \(activeConversationId?.uuidString ?? "unknown")", category: .ai)
+        }
+    }
+
+    /// Regenerates the last AI response
+    func regenerateLastResponse(for user: User) async {
+        guard let conversationId = activeConversationId else {
+            await handleError(CoachEngineError.noActiveConversation)
+            return
+        }
+
+        do {
+            // Get the last user message
+            let recentMessages = try await conversationManager.getRecentMessages(
+                for: user,
+                conversationId: conversationId,
+                limit: 10
+            )
+
+            guard let lastUserMessage = recentMessages.last(where: { $0.role == .user }) else {
+                await handleError(CoachEngineError.noMessageToRegenerate)
+                return
+            }
+
+            // Clear current response and regenerate
+            currentResponse = ""
+            streamingTokens = []
+
+            await processAIResponse(lastUserMessage.content, for: user, conversationId: conversationId, messageType: .conversation)
+
+        } catch {
+            await handleError(error)
+        }
+    }
+
+    /// Generates AI-powered post-workout analysis
+    func generatePostWorkoutAnalysis(_ request: PostWorkoutAnalysisRequest) async -> String {
+        let analysisPrompt = buildWorkoutAnalysisPrompt(request)
+
+        // Get user's persona for consistent voice
+        var systemPrompt = "You are a fitness coach providing post-workout analysis. Be encouraging, specific, and actionable."
+        let user = request.workout.user
+        let userId = user?.id ?? UUID()
+
+        if let user = user {
+            do {
+                let persona = try await personaService.getActivePersona(for: user.id)
+                systemPrompt = persona.systemPrompt + "\n\nTask context: Providing post-workout analysis. Be encouraging, specific, and actionable."
+            } catch {
+                AppLogger.warning("Failed to get user persona for workout analysis, using default", category: .ai)
+            }
+        }
+
+        let aiRequest = AIRequest(
+            systemPrompt: systemPrompt,
+            messages: [
+                AIChatMessage(
+                    role: .user,
+                    content: analysisPrompt,
+                    timestamp: Date()
+                )
+            ],
+            functions: [],
+            user: userId.uuidString
         )
-        self.orchestrator.delegate = self
-    }
-
-    // MARK: - Public API (unchanged signatures)
-
-    func processUserMessage(_ text: String, for user: User) async {
-        await orchestrator.processUserMessage(text, for: user, activeConversationId: &activeConversationId)
-    }
-
-    func clearConversation() {
-        orchestrator.clearConversation(activeConversationId: &activeConversationId)
-    }
-
-    func regenerateLastResponse(for user: User) async {
-        await orchestrator.regenerateLastResponse(for: user, activeConversationId: activeConversationId)
-    }
-
-    func generatePostWorkoutAnalysis(_ request: PostWorkoutAnalysisRequest) async -> String {
-        await orchestrator.postWorkoutAnalysis(request)
-    }
-
-    // Function tool entry for stand-alone calls
-    func executeFunction(_ functionCall: AIFunctionCall, for user: User) async throws -> FunctionExecutionResult {
-        let t0 = CFAbsoluteTimeGetCurrent()
-        let result = await orchestrator.functionCall(functionCall, user: user, conversationId: UUID())
-        let ms = Int((CFAbsoluteTimeGetCurrent() - t0) * 1000)
-        return FunctionExecutionResult(success: true, message: "Function executed successfully", data: ["result": .string(result)], executionTimeMs: ms, functionName: functionCall.name)
-    }
-
-    // Direct AI wrappers (kept for compatibility)
-    public func parseAndLogNutritionDirect(foodText: String, context: String = "", for user: User, conversationId: UUID? = nil) async throws -> NutritionParseResult {
-        try await orchestrator.parseAndLogNutritionDirect(foodText: foodText, context: context, user: user, conversationId: conversationId)
-    }
-
-    public func generateEducationalContentDirect(topic: String, userContext: String, for user: User) async throws -> EducationalContent {
-        let profile = try await getUserProfile(for: user)
-        return try await DirectAIProcessor(aiService: aiService).generateEducationalContent(topic: topic, userContext: userContext, userProfile: profile)
-    }
-
-    // MARK: - Dashboard & Notifications passthrough
+
+        let analysisResult = await collectAIResponse(from: aiRequest)
+
+        if analysisResult.isEmpty {
+            // Build contextual fallback using workout data
+            let workout = request.workout
+            var fallback = "Completed \(workout.name)"
+
+            if let duration = workout.formattedDuration {
+                fallback += " - \(duration)"
+            }
+
+            if !workout.exercises.isEmpty {
+                fallback += " with \(workout.exercises.count) exercises"
+            }
+
+            if let calories = workout.caloriesBurned, calories > 0 {
+                fallback += " burning \(Int(calories)) calories"
+            }
+
+            fallback += ". "
+
+            // Add encouragement based on recent history
+            if request.recentWorkouts.count > 3 {
+                fallback += "Consistent work! You're building great habits."
+            } else {
+                fallback += "Great effort! Keep building momentum."
+            }
+
+            return fallback
+        }
+
+        return analysisResult
+    }
+
+    private func buildWorkoutAnalysisPrompt(_ request: PostWorkoutAnalysisRequest) -> String {
+        let workout = request.workout
+        let recentWorkouts = request.recentWorkouts
+
+        var prompt = "Analyze this workout:\n\n"
+        prompt += "Workout: \(workout.workoutTypeEnum?.displayName ?? workout.workoutType)\n"
+        prompt += "Duration: \(workout.formattedDuration ?? "Unknown")\n"
+        prompt += "Exercises: \(workout.exercises.count)\n"
+
+        if let calories = workout.caloriesBurned, calories > 0 {
+            prompt += "Calories: \(Int(calories))\n"
+        }
+
+        prompt += "\nExercises performed:\n"
+        for exercise in workout.exercises {
+            prompt += "- \(exercise.name): \(exercise.sets.count) sets\n"
+        }
+
+        if recentWorkouts.count > 1 {
+            prompt += "\nRecent workout history (\(recentWorkouts.count - 1) previous):\n"
+            for recent in recentWorkouts.dropFirst() {
+                prompt += "- \(recent.workoutTypeEnum?.displayName ?? recent.workoutType): \(recent.formattedDuration ?? "Unknown")\n"
+            }
+        }
+
+        prompt += "\nProvide encouraging analysis focusing on progress, form tips, and next steps. Keep it under 150 words."
+
+        return prompt
+    }
+
+    // MARK: - Private Methods
+
+    private func startProcessing() async {
+        isProcessing = true
+        error = nil
+        currentResponse = ""
+        streamingTokens = []
+    }
+
+    private func finishProcessing() async {
+        isProcessing = false
+    }
+
+
+    /// Executes local commands (navigation, logging, etc.) without generating a response
+    /// The AI will generate the appropriate response based on context
+    private func executeLocalCommand(
+        _ command: LocalCommand,
+        for user: User
+    ) async {
+        // Execute the command based on type
+        switch command {
+        case .showDashboard, .navigateToTab, .showSettings, .showProfile,
+             .startWorkout, .showFood, .showWorkouts, .showStats,
+             .showRecovery, .showProgress:
+            // Navigation commands - execute through NavigationState
+            if let navigationState = await getNavigationState() {
+                await MainActor.run {
+                    navigationState.executeIntent(.executeCommand(parsed: command))
+                }
+            }
+
+        case .quickLog, .quickAction:
+            // Quick logging actions - would open appropriate UI
+            AppLogger.info("Executed quick log command: \(command)", category: .ai)
+
+        case .help:
+            // Help command - AI will provide contextual help
+            AppLogger.info("User requested help", category: .ai)
+
+        case .none:
+            // No action needed
+            break
+        }
+
+        AppLogger.info("Local command executed: \(command)", category: .ai)
+    }
+
+    /// Gets the NavigationState from the environment if available
+    private func getNavigationState() async -> NavigationState? {
+        // This would need to be injected or accessed through the view hierarchy
+        // For now, return nil - the actual implementation would get this from
+        // the SwiftUI environment or through dependency injection
+        return nil
+    }
+
+    private func processAIResponse(
+        _ text: String,
+        for user: User,
+        conversationId: UUID,
+        messageType: MessageType,
+        executedCommand: LocalCommand? = nil
+    ) async {
+        let startTime = CFAbsoluteTimeGetCurrent()
+
+        do {
+            // Step 1: Assemble health context
+            let healthContext = await contextAssembler.assembleContext()
+
+            // Step 2: Get conversation history with optimized limit based on message type
+            let historyLimit = await stateManager.getOptimalHistoryLimit(
+                for: conversationId,
+                messageType: messageType
+            )
+            let conversationHistory = try await conversationManager.getRecentMessages(
+                for: user,
+                conversationId: conversationId,
+                limit: historyLimit
+            )
+
+            AppLogger.debug(
+                "Using \(historyLimit) message history limit for \(messageType.rawValue) (retrieved \(conversationHistory.count) messages)",
+                category: .ai
+            )
+
+            // Step 3: HYBRID ROUTING - Determine processing strategy
+            let userContext = UserContextSnapshot(
+                activeGoals: [], // Extract from user profile if available
+                recentActivity: healthContext.appContext.workoutContext?.recentWorkouts.map { $0.type } ?? [],
+                preferences: [:],
+                timeOfDay: messageProcessor.getCurrentTimeOfDay(),
+                isNewUser: user.onboardingProfile == nil
+            )
+
+            let aiMessages = conversationHistory.map { aiMessage in
+                AIChatMessage(
+                    id: aiMessage.id,
+                    role: AIMessageRole(rawValue: aiMessage.role.rawValue) ?? .user,
+                    content: aiMessage.content,
+                    timestamp: aiMessage.timestamp
+                )
+            }
+
+            let routingStrategy = routingConfiguration.determineRoutingStrategy(
+                userInput: text,
+                conversationHistory: aiMessages,
+                userContext: userContext,
+                userId: user.id
+            )
+
+            AppLogger.info(
+                "Processing with \(routingStrategy.route.description) strategy: \(routingStrategy.reason)",
+                category: .ai
+            )
+
+            // Step 4: Route based on strategy
+            switch routingStrategy.route {
+            case .directAI:
+                await processWithDirectAI(
+                    text: text,
+                    user: user,
+                    conversationId: conversationId,
+                    conversationHistory: aiMessages,
+                    healthContext: healthContext,
+                    routingStrategy: routingStrategy,
+                    startTime: startTime
+                )
+
+            case .functionCalling, .hybrid:
+                await processWithFunctionCalling(
+                    text: text,
+                    user: user,
+                    conversationId: conversationId,
+                    conversationHistory: aiMessages,
+                    healthContext: healthContext,
+                    routingStrategy: routingStrategy,
+                    startTime: startTime
+                )
+            }
+
+        } catch {
+            await handleError(error)
+        }
+    }
+
+    // MARK: - Hybrid Routing Implementation
+
+    /// Processes request using direct AI for simple tasks (nutrition parsing, educational content)
+    private func processWithDirectAI(
+        text: String,
+        user: User,
+        conversationId: UUID,
+        conversationHistory: [AIChatMessage],
+        healthContext: HealthContextSnapshot,
+        routingStrategy: RoutingStrategy,
+        startTime: CFAbsoluteTime
+    ) async {
+        let directAIStartTime = CFAbsoluteTimeGetCurrent()
+
+        do {
+            // Detect specific direct AI task types
+            let isNutritionParsing = messageProcessor.detectsNutritionParsing(text)
+            let isEducationalContent = messageProcessor.detectsEducationalContent(text)
+
+            var responseContent: String
+            var metrics: RoutingMetrics
+
+            if isNutritionParsing {
+                // Direct nutrition parsing
+                let result = try await directAIProcessor.parseNutrition(
+                    foodText: text,
+                    context: "",
+                    user: user
+                )
+
+                responseContent = buildNutritionParsingResponse(result)
+
+                metrics = RoutingMetrics(
+                    route: .directAI,
+                    executionTimeMs: result.processingTimeMs,
+                    success: true,
+                    tokenUsage: result.tokenCount,
+                    confidence: result.confidence,
+                    fallbackUsed: false
+                )
+
+            } else if isEducationalContent {
+                // Direct educational content generation
+                let topic = messageProcessor.extractEducationalTopic(from: text)
+                let userProfile = try await getUserProfile(for: user)
+                let content = try await directAIProcessor.generateEducationalContent(
+                    topic: topic,
+                    userContext: text,
+                    userProfile: userProfile
+                )
+
+                responseContent = content.content
+
+                metrics = RoutingMetrics(
+                    route: .directAI,
+                    executionTimeMs: Int((CFAbsoluteTimeGetCurrent() - directAIStartTime) * 1_000),
+                    success: true,
+                    tokenUsage: content.tokenCount,
+                    confidence: content.personalizationLevel,
+                    fallbackUsed: false
+                )
+
+            } else {
+                // General direct AI conversation (fallback to function calling if complex)
+                if routingStrategy.fallbackEnabled && text.count > 150 {
+                    AppLogger.info("Direct AI detected complex request, falling back to function calling", category: .ai)
+                    await processWithFunctionCalling(
+                        text: text,
+                        user: user,
+                        conversationId: conversationId,
+                        conversationHistory: conversationHistory,
+                        healthContext: healthContext,
+                        routingStrategy: RoutingStrategy(
+                            route: .functionCalling,
+                            reason: "Intelligent fallback from direct AI",
+                            fallbackEnabled: false
+                        ),
+                        startTime: startTime
+                    )
+                    return
+                }
+
+                // Simple conversational response
+                let userProfile = try await getUserProfile(for: user)
+                responseContent = try await directAIProcessor.generateSimpleResponse(
+                    text: text,
+                    userProfile: userProfile,
+                    healthContext: healthContext
+                )
+
+                metrics = RoutingMetrics(
+                    route: .directAI,
+                    executionTimeMs: Int((CFAbsoluteTimeGetCurrent() - directAIStartTime) * 1_000),
+                    success: true,
+                    tokenUsage: text.count / 4 + responseContent.count / 4,
+                    confidence: 0.8,
+                    fallbackUsed: false
+                )
+            }
+
+            // Save AI response
+            _ = try await conversationManager.createAssistantMessage(
+                responseContent,
+                for: user,
+                conversationId: conversationId,
+                functionCall: nil,
+                isLocalCommand: false,
+                isError: false
+            )
+
+            currentResponse = responseContent
+
+            // Record performance metrics
+            routingConfiguration.recordRoutingMetrics(metrics)
+
+            await finishProcessing()
+
+        } catch {
+            AppLogger.error("Direct AI processing failed", error: error, category: .ai)
+
+            // Intelligent fallback to function calling
+            if routingStrategy.fallbackEnabled {
+                AppLogger.info("Direct AI failed, falling back to function calling", category: .ai)
+
+                let fallbackMetrics = RoutingMetrics(
+                    route: .directAI,
+                    executionTimeMs: Int((CFAbsoluteTimeGetCurrent() - directAIStartTime) * 1_000),
+                    success: false,
+                    fallbackUsed: true
+                )
+                routingConfiguration.recordRoutingMetrics(fallbackMetrics)
+
+                await processWithFunctionCalling(
+                    text: text,
+                    user: user,
+                    conversationId: conversationId,
+                    conversationHistory: conversationHistory,
+                    healthContext: healthContext,
+                    routingStrategy: RoutingStrategy(
+                        route: .functionCalling,
+                        reason: "Fallback from failed direct AI",
+                        fallbackEnabled: false
+                    ),
+                    startTime: startTime
+                )
+            } else {
+                await handleError(error)
+            }
+        }
+    }
+
+    /// Processes request using traditional function calling system for complex workflows
+    private func processWithFunctionCalling(
+        text: String,
+        user: User,
+        conversationId: UUID,
+        conversationHistory: [AIChatMessage],
+        healthContext: HealthContextSnapshot,
+        routingStrategy: RoutingStrategy,
+        startTime: CFAbsoluteTime
+    ) async {
+        let functionCallStartTime = CFAbsoluteTimeGetCurrent()
+
+        do {
+            // Get user's persona for consistent coaching voice
+            let persona = try await personaService.getActivePersona(for: user.id)
+
+            // Add task context to system prompt
+            let systemPrompt = persona.systemPrompt + "\n\nTask context: General conversation with access to functions."
+
+            // Add current user message
+            let currentMessage = AIChatMessage(
+                role: .user,
+                content: text,
+                timestamp: Date()
+            )
+
+            let userId = user.id
+            let aiRequest = AIRequest(
+                systemPrompt: systemPrompt,
+                messages: conversationHistory + [currentMessage],
+                functions: FunctionRegistry.availableFunctions,
+                user: userId.uuidString
+            )
+
+            // Stream AI response with function calling
+            await streamAIResponseWithMetrics(
+                aiRequest,
+                for: user,
+                conversationId: conversationId,
+                routingStrategy: routingStrategy,
+                startTime: functionCallStartTime
+            )
+
+        } catch {
+            let metrics = RoutingMetrics(
+                route: routingStrategy.route,
+                executionTimeMs: Int((CFAbsoluteTimeGetCurrent() - functionCallStartTime) * 1_000),
+                success: false
+            )
+            routingConfiguration.recordRoutingMetrics(metrics)
+
+            await handleError(error)
+        }
+    }
+
+    // MARK: - Direct AI Helpers
+
+
+    /// Enhanced version of streamAIResponse with routing metrics
+    private func streamAIResponseWithMetrics(
+        _ request: AIRequest,
+        for user: User,
+        conversationId: UUID,
+        routingStrategy: RoutingStrategy,
+        startTime: CFAbsoluteTime
+    ) async {
+        do {
+            // Create streaming response
+            let responseStream = aiService.sendRequest(request)
+
+            // Process using streaming handler
+            let result = try await streamingHandler.handleStream(
+                responseStream,
+                routingStrategy: routingStrategy
+            )
+
+            // Update state from result
+            currentResponse = result.fullResponse
+            lastFunctionCall = result.functionCall?.name
+
+            // Save AI response
+            let assistantMessage = try await conversationManager.createAssistantMessage(
+                result.fullResponse,
+                for: user,
+                conversationId: conversationId,
+                functionCall: result.functionCall.map { call in
+                    FunctionCall(
+                        name: call.name,
+                        arguments: call.arguments.mapValues { AnyCodable($0.value) }
+                    )
+                },
+                isLocalCommand: false,
+                isError: false
+            )
+
+            // Execute function call if detected
+            if let functionCall = result.functionCall {
+                await executeFunctionCall(
+                    functionCall,
+                    for: user,
+                    conversationId: conversationId,
+                    originalMessage: assistantMessage
+                )
+            }
+
+            await finishProcessing()
+
+        } catch {
+            await handleError(error)
+        }
+    }
+
+    private func streamAIResponse(
+        _ request: AIRequest,
+        for user: User,
+        conversationId: UUID,
+        startTime: CFAbsoluteTime
+    ) async {
+        do {
+            var fullResponse = ""
+            var functionCallDetected: AIFunctionCall?
+            var firstTokenReceived = false
+
+            // Create streaming response
+            let responseStream = aiService.sendRequest(request)
+
+            // Process streaming response using async/await
+            for try await response in responseStream {
+                switch response {
+                case .text(let text):
+                    if !firstTokenReceived {
+                        let timeToFirstToken = CFAbsoluteTimeGetCurrent() - startTime
+                        AppLogger.info("First token received in \(Int(timeToFirstToken * 1_000))ms", category: .ai)
+                        firstTokenReceived = true
+                    }
+
+                    fullResponse += text
+                    self.streamingTokens.append(text)
+                    self.currentResponse = fullResponse
+
+                case .textDelta(let text):
+                    if !firstTokenReceived {
+                        let timeToFirstToken = CFAbsoluteTimeGetCurrent() - startTime
+                        AppLogger.info("First token received in \(Int(timeToFirstToken * 1_000))ms", category: .ai)
+                        firstTokenReceived = true
+                    }
+
+                    fullResponse += text
+                    self.streamingTokens.append(text)
+                    self.currentResponse = fullResponse
+
+                case .functionCall(let functionCall):
+                    functionCallDetected = functionCall
+                    self.lastFunctionCall = functionCall.name
+                    AppLogger.info("Function call detected: \(functionCall.name)", category: .ai)
+
+                case .structuredData(let data):
+                    // Handle structured data by converting to text
+                    if let jsonString = String(data: data, encoding: .utf8) {
+                        fullResponse = jsonString
+                        self.currentResponse = fullResponse
+                    }
+
+                case .done(let usage):
+                    AppLogger.info("Stream completed with usage: \(usage?.totalTokens ?? 0) tokens", category: .ai)
+
+                case .error(let aiError):
+                    AppLogger.error("AI service error", error: aiError, category: .ai)
+                    throw aiError
+                }
+            }
+
+            // Step 6: Save AI response
+            let assistantMessage = try await conversationManager.createAssistantMessage(
+                fullResponse,
+                for: user,
+                conversationId: conversationId,
+                functionCall: functionCallDetected.map { call in
+                    FunctionCall(
+                        name: call.name,
+                        arguments: call.arguments.mapValues { AnyCodable($0.value) }
+                    )
+                },
+                isLocalCommand: false,
+                isError: false
+            )
+
+            // Step 7: Execute function call if detected
+            if let functionCall = functionCallDetected {
+                await executeFunctionCall(
+                    functionCall,
+                    for: user,
+                    conversationId: conversationId,
+                    originalMessage: assistantMessage
+                )
+            }
+
+            await finishProcessing()
+
+        } catch {
+            await handleError(error)
+        }
+    }
+
+    private func executeFunctionCall(
+        _ functionCall: AIFunctionCall,
+        for user: User,
+        conversationId: UUID,
+        originalMessage: CoachMessage
+    ) async {
+        // Direct function execution - no more dispatcher overhead
+        do {
+            try await handleFunctionCall(functionCall, for: user, conversationId: conversationId)
+        } catch {
+            AppLogger.error("Function execution failed", error: error, category: .ai)
+            await handleFunctionError(error, for: user, conversationId: conversationId)
+        }
+    }
+
+    /// Handles nutrition parsing via direct AI (3x performance improvement)
+    private func handleDirectNutritionParsing(
+        _ functionCall: AIFunctionCall,
+        for user: User,
+        conversationId: UUID,
+        startTime: CFAbsoluteTime
+    ) async {
+        do {
+            let foodText = extractString(functionCall.arguments["food_text"]) ?? ""
+            let context = extractString(functionCall.arguments["context"]) ?? ""
+
+            let result = try await parseAndLogNutritionDirect(
+                foodText: foodText,
+                context: context,
+                for: user,
+                conversationId: conversationId
+            )
+
+            let executionTime = CFAbsoluteTimeGetCurrent() - startTime
+            AppLogger.info("Direct nutrition parsing completed in \(Int(executionTime * 1_000))ms (vs ~\(Int(executionTime * 3_000))ms via dispatcher)", category: .ai)
+
+            let followUpResponse = buildNutritionParsingResponse(result)
+
+            // Save function result as assistant message
+            _ = try await conversationManager.createAssistantMessage(
+                followUpResponse,
+                for: user,
+                conversationId: conversationId,
+                functionCall: FunctionCall(
+                    name: functionCall.name,
+                    arguments: functionCall.arguments.mapValues { AnyCodable($0.value) }
+                ),
+                isLocalCommand: false,
+                isError: false
+            )
+
+            currentResponse += "\n\n" + followUpResponse
+
+        } catch {
+            AppLogger.error("Direct nutrition parsing failed", error: error, category: .ai)
+            await handleFunctionError(error, for: user, conversationId: conversationId)
+        }
+    }
+
+    /// Handles educational content generation via direct AI (80% token reduction)
+    private func handleDirectEducationalContent(
+        _ functionCall: AIFunctionCall,
+        for user: User,
+        conversationId: UUID,
+        startTime: CFAbsoluteTime
+    ) async {
+        do {
+            let topic = extractString(functionCall.arguments["topic"]) ?? ""
+            let userContext = extractString(functionCall.arguments["userContext"]) ?? ""
+
+            let content = try await generateEducationalContentDirect(
+                topic: topic,
+                userContext: userContext,
+                for: user
+            )
+
+            let executionTime = CFAbsoluteTimeGetCurrent() - startTime
+            AppLogger.info("Direct educational content generated in \(Int(executionTime * 1_000))ms with \(content.tokenCount) tokens", category: .ai)
+
+            let followUpResponse = content.content
+
+            // Save function result as assistant message
+            _ = try await conversationManager.createAssistantMessage(
+                followUpResponse,
+                for: user,
+                conversationId: conversationId,
+                functionCall: FunctionCall(
+                    name: functionCall.name,
+                    arguments: functionCall.arguments.mapValues { AnyCodable($0.value) }
+                ),
+                isLocalCommand: false,
+                isError: false
+            )
+
+            currentResponse += "\n\n" + followUpResponse
+
+        } catch {
+            AppLogger.error("Direct educational content generation failed", error: error, category: .ai)
+            await handleFunctionError(error, for: user, conversationId: conversationId)
+        }
+    }
+
+    /// Handles complex functions - removed, now handled directly in handleFunctionCall
+
+    /// Builds response for nutrition parsing results
+    private func buildNutritionParsingResponse(_ result: NutritionParseResult) -> String {
+        let itemsDescription = result.items
+            .map { item in
+                "\(item.name) (\(item.quantity)): \(Int(item.calories)) cal, \(String(format: "%.1f", item.protein))g protein"
+            }
+            .joined(separator: "\n")
+
+        return """
+        I've logged your nutrition data:
+
+        \(itemsDescription)
+
+        Total: \(Int(result.totalCalories)) calories
+        Confidence: \(String(format: "%.0f", result.confidence * 100))%
+        """
+    }
+
+    /// Handles function execution errors with user-friendly messages
+    internal func handleFunctionError(
+        _ error: Error,
+        for user: User,
+        conversationId: UUID
+    ) async {
+        let errorResponse: String
+
+        if let directError = error as? DirectAIError {
+            errorResponse = directError.userFriendlyMessage
+        } else {
+            errorResponse = "I encountered an issue while executing that action. Please try again or contact support if the problem persists."
+        }
+
+        do {
+            _ = try await conversationManager.createAssistantMessage(
+                errorResponse,
+                for: user,
+                conversationId: conversationId,
+                functionCall: nil,
+                isLocalCommand: false,
+                isError: true
+            )
+
+            currentResponse += "\n\n" + errorResponse
+        } catch {
+            await handleError(error)
+        }
+    }
+
+    /// Extracts string value from AIAnyCodable arguments
+    private func extractString(_ value: AIAnyCodable?) -> String? {
+        guard let value = value else { return nil }
+
+        switch value.value {
+        case let string as String:
+            return string
+        case let number as NSNumber:
+            return number.stringValue
+        default:
+            return String(describing: value.value)
+        }
+    }
+
+    private func generateFunctionFollowUp(_ result: FunctionExecutionResult) -> String {
+        if result.success {
+            return result.message
+        } else {
+            return "I wasn't able to complete that action right now. \(result.message)"
+        }
+    }
+
+
+    private func getUserProfile(for user: User) async throws -> CoachingPlan {
+        // Note: This method is now primarily used for direct AI processing fallback.
+        // The main persona functionality uses PersonaService.getActivePersona()
+        guard let onboardingProfile = user.onboardingProfile else {
+            return createDefaultProfile()
+        }
+
+        do {
+            let decoder = JSONDecoder()
+            let profile = try decoder.decode(CoachingPlan.self, from: onboardingProfile.rawFullProfileData)
+            return profile
+        } catch {
+            AppLogger.warning("Failed to decode user profile, using default", category: .ai)
+            return createDefaultProfile()
+        }
+    }
+
+    private func handleError(_ error: Error) async {
+        self.error = error
+        await finishProcessing()
+
+        AppLogger.error("CoachEngine error", error: error, category: .ai)
+
+        // Set user-friendly error message
+        if let coachError = error as? CoachEngineError {
+            currentResponse = coachError.userFriendlyMessage
+        } else {
+            currentResponse = "I'm having trouble processing your request right now. Please try again in a moment."
+        }
+    }
+
+    private func createDefaultProfile() -> CoachingPlan {
+        // Create a basic default profile if user hasn't completed onboarding
+        return CoachingPlan(
+            understandingSummary: "I'll help you improve your health and fitness with a personalized approach.",
+            coachingApproach: [
+                "Focus on building sustainable habits",
+                "Daily check-ins to keep you motivated",
+                "Adapt to your energy levels and schedule"
+            ],
+            lifeContext: LifeContext(
+                workStyle: .moderate,
+                fitnessLevel: .intermediate
+            ),
+            goal: Goal(
+                family: .healthWellbeing,
+                rawText: "Improve overall health and fitness"
+            ),
+            engagementPreferences: EngagementPreferences(
+                checkInFrequency: .daily,
+                preferredTimes: ["morning", "evening"]
+            ),
+            sleepWindow: SleepWindow(
+                bedtime: "10:30 PM",
+                waketime: "6:30 AM"
+            ),
+            motivationalStyle: MotivationalStyle(
+                styles: [.encouraging]
+            ),
+            timezone: TimeZone.current.identifier,
+            generatedPersona: PersonaProfile(
+                id: UUID(),
+                name: "AirFit Coach",
+                archetype: "Supportive Mentor",
+                systemPrompt: "You are a supportive fitness coach focused on building sustainable habits.",
+                coreValues: ["empathy", "knowledge", "encouragement"],
+                backgroundStory: "I'm here to help you achieve your health and fitness goals through personalized guidance.",
+                voiceCharacteristics: VoiceCharacteristics(
+                    energy: .moderate,
+                    pace: .natural,
+                    warmth: .warm,
+                    vocabulary: .moderate,
+                    sentenceStructure: .moderate
+                ),
+                interactionStyle: InteractionStyle(
+                    greetingStyle: "Hey there!",
+                    closingStyle: "Keep pushing forward!",
+                    encouragementPhrases: ["Let's make progress together", "Every step counts", "You've got this!"],
+                    acknowledgmentStyle: "I hear you",
+                    correctionApproach: "gentle",
+                    humorLevel: .light,
+                    formalityLevel: .balanced,
+                    responseLength: .moderate
+                ),
+                adaptationRules: [],
+                metadata: PersonaMetadata(
+                    createdAt: Date(),
+                    version: "1.0",
+                    sourceInsights: ConversationPersonalityInsights(
+                        dominantTraits: ["supportive", "knowledgeable", "encouraging"],
+                        communicationStyle: .supportive,
+                        motivationType: .health,
+                        energyLevel: .moderate,
+                        preferredComplexity: .moderate,
+                        emotionalTone: ["warm", "understanding"],
+                        stressResponse: .needsSupport,
+                        preferredTimes: ["morning", "evening"],
+                        extractedAt: Date()
+                    ),
+                    generationDuration: 0.0,
+                    tokenCount: 0,
+                    previewReady: true
+                ),
+                nutritionRecommendations: nil // Default persona - no custom nutrition
+            )
+        )
+    }
+
+    // MARK: - Public Function Call Interface
+    /// Executes a function call directly without conversation context
+    /// Used for standalone operations like nutrition parsing
+    func executeFunction(
+        _ functionCall: AIFunctionCall,
+        for user: User
+    ) async throws -> FunctionExecutionResult {
+        let startTime = CFAbsoluteTimeGetCurrent()
+        let conversationId = UUID() // Temporary conversation for standalone function calls
+        
+        do {
+            try await handleFunctionCall(functionCall, for: user, conversationId: conversationId)
+            let executionTime = Int((CFAbsoluteTimeGetCurrent() - startTime) * 1_000)
+            
+            return FunctionExecutionResult(
+                success: true,
+                message: "Function executed successfully",
+                executionTimeMs: executionTime,
+                functionName: functionCall.name
+            )
+        } catch {
+            let executionTime = Int((CFAbsoluteTimeGetCurrent() - startTime) * 1_000)
+            return FunctionExecutionResult(
+                success: false,
+                message: error.localizedDescription,
+                executionTimeMs: executionTime,
+                functionName: functionCall.name
+            )
+        }
+    }
+
+    // MARK: - Direct AI Methods (Delegates to DirectAIProcessor)
+
+    /// Parses nutrition data using direct AI (bypassing function dispatcher)
+    /// Provides 3x performance improvement over dispatcher-based approach
+    public func parseAndLogNutritionDirect(
+        foodText: String,
+        context: String = "",
+        for user: User,
+        conversationId: UUID? = nil
+    ) async throws -> NutritionParseResult {
+        return try await directAIProcessor.parseNutrition(
+            foodText: foodText,
+            context: context,
+            user: user,
+            conversationId: conversationId
+        )
+    }
+
+    /// Generates educational content using direct AI (bypassing function dispatcher)
+    /// Provides 80% token reduction compared to function calling approach
+    public func generateEducationalContentDirect(
+        topic: String,
+        userContext: String,
+        for user: User
+    ) async throws -> EducationalContent {
+        let userProfile = try await getUserProfile(for: user)
+        return try await directAIProcessor.generateEducationalContent(
+            topic: topic,
+            userContext: userContext,
+            userProfile: userProfile
+        )
+    }
+}
+
+// MARK: - StreamingResponseDelegate
+
+extension CoachEngine: StreamingResponseDelegate {
+    func streamingDidReceiveText(_ text: String, accumulated: String) async {
+        streamingTokens.append(text)
+        currentResponse = accumulated
+    }
+
+    func streamingDidDetectFunction(_ function: AIFunctionCall) async {
+        lastFunctionCall = function.name
+    }
+
+    func streamingDidComplete(fullResponse: String, tokenUsage: Int) async {
+        currentResponse = fullResponse
+        AppLogger.debug("Streaming completed with \(tokenUsage) tokens", category: .ai)
+    }
+
+    func streamingDidFail(with error: Error) async {
+        self.error = error
+        await handleError(error)
+    }
+}
+
+// MARK: - Extensions
+extension CoachEngine {
+    /// Gets conversation statistics for the active conversation
+    func getActiveConversationStats(for user: User) async throws -> ConversationStats? {
+        guard let conversationId = activeConversationId else { return nil }
+
+        return try await conversationManager.getConversationStats(
+            for: user,
+            conversationId: conversationId
+        )
+    }
+
+    /// Prunes old conversations to maintain performance
+    func pruneOldConversations(for user: User) async {
+        do {
+            try await conversationManager.pruneOldConversations(for: user, keepLast: 10)
+            AppLogger.info("Pruned old conversations for user \(user.id)", category: .ai)
+        } catch {
+            AppLogger.error("Failed to prune conversations", error: error, category: .ai)
+        }
+    }
+
+    // MARK: - Notification Content Generation
 
     enum NotificationContentType {
         case morningGreeting
@@ -119,39 +1328,180 @@
         case achievement
     }
 
+    /// Generates AI-powered notification content with persona context
     func generateNotificationContent<T>(type: NotificationContentType, context: T) async throws -> String {
-        // Map local enum to formatter enum
-        let mapped: AIFormatter.NotificationContentType = {
-            switch type {
-            case .morningGreeting: return .morningGreeting
-            case .workoutReminder: return .workoutReminder
-            case .mealReminder(let m): return .mealReminder(m)
-            case .achievement: return .achievement
-            }
-        }()
-        return try await orchestrator.generateNotificationContent(type: mapped, context: context)
-    }
-
-    func generateDashboardContent(for user: User) async throws -> AIDashboardContent {
-        try await orchestrator.generateDashboardContent(for: user)
-    }
-
-    // MARK: - FoodCoachEngineProtocol passthrough (kept)
-
+        // Build appropriate prompt based on notification type
+        let contentPrompt = buildNotificationPrompt(type: type, context: context)
+
+        // Get current user ID from context (all our contexts have userName)
+        let userId = extractUserId(from: context) ?? UUID()
+
+        // Get user's persona for consistent voice
+        var systemPrompt = "You are a fitness coach generating notification content. Keep it brief, motivational, and personal."
+
+        do {
+            let persona = try await personaService.getActivePersona(for: userId)
+            systemPrompt = persona.systemPrompt + "\n\nTask: Generate a brief notification message (under 30 words). Match your established personality and voice."
+        } catch {
+            AppLogger.warning("Failed to get persona for notification, using default", category: .ai)
+        }
+
+        // Create AI request
+        let aiRequest = AIRequest(
+            systemPrompt: systemPrompt,
+            messages: [
+                AIChatMessage(
+                    role: .user,
+                    content: contentPrompt,
+                    timestamp: Date()
+                )
+            ],
+            functions: nil,
+            temperature: 0.7,
+            maxTokens: 100,
+            stream: false,
+            user: userId.uuidString
+        )
+
+        // Collect AI response
+        let response = await collectAIResponse(from: aiRequest)
+
+        // Return response or simple fallback if empty
+        if response.isEmpty {
+            AppLogger.warning("AI returned empty response for notification", category: .ai)
+            return "Keep up the great work!"
+        }
+
+        return response.trimmingCharacters(in: .whitespacesAndNewlines)
+    }
+
+    private func buildNotificationPrompt<T>(type: NotificationContentType, context: T) -> String {
+        switch type {
+        case .morningGreeting:
+            if let morningContext = context as? MorningContext {
+                var prompt = "Generate a personalized morning greeting for \(morningContext.userName). "
+                prompt += "Requirements: 1-2 sentences, warm and encouraging tone. "
+
+                var context = "Context: "
+                if let sleepQuality = morningContext.sleepQuality {
+                    context += "Sleep quality was \(sleepQuality). "
+                }
+                if let sleepDuration = morningContext.sleepDuration {
+                    let hours = Int(sleepDuration / 3_600)
+                    context += "Slept \(hours) hours. "
+                }
+                if let workout = morningContext.plannedWorkout {
+                    context += "Has \(workout.name) workout scheduled today. "
+                }
+                if morningContext.currentStreak > 0 {
+                    context += "On a \(morningContext.currentStreak)-day activity streak. "
+                }
+                if let weather = morningContext.weather {
+                    context += "Weather: \(weather.temperature)°F, \(weather.condition). "
+                }
+
+                prompt += context.isEmpty ? "" : context
+                prompt += "Create a unique message that acknowledges their specific situation."
+
+                return prompt
+            }
+
+        case .workoutReminder:
+            if let workoutContext = context as? WorkoutReminderContext {
+                var prompt = "Generate a motivating workout reminder for \(workoutContext.userName). "
+                prompt += "Workout type: \(workoutContext.workoutType). "
+                prompt += "Requirements: 1-2 sentences, energetic but not pushy. "
+
+                if workoutContext.streak > 0 {
+                    prompt += "They're on day \(workoutContext.streak + 1) of their streak - acknowledge this! "
+                } else if workoutContext.lastWorkoutDays > 3 {
+                    prompt += "It's been \(workoutContext.lastWorkoutDays) days since last workout - be encouraging about getting back. "
+                } else if workoutContext.lastWorkoutDays == 1 {
+                    prompt += "They worked out yesterday - encourage consistency. "
+                }
+
+                prompt += "Match their motivational style: \(workoutContext.motivationalStyle.styles.first?.rawValue ?? "encouraging")."
+
+                return prompt
+            }
+
+        case .mealReminder(let mealType):
+            if let mealContext = context as? MealReminderContext {
+                var prompt = "Generate a \(mealType.displayName) reminder for \(mealContext.userName). "
+                prompt += "Requirements: 1 sentence, friendly and practical. "
+
+                if let lastMeal = mealContext.lastMealLogged {
+                    let hoursSince = Date().timeIntervalSince(lastMeal) / 3_600
+                    if hoursSince < 2 {
+                        prompt += "They recently logged a meal - acknowledge their consistency. "
+                    } else if hoursSince > 6 {
+                        prompt += "They haven't logged in a while - gently encourage. "
+                    }
+                }
+
+                if !mealContext.favoritesFoods.isEmpty {
+                    prompt += "Their favorites include: \(mealContext.favoritesFoods.prefix(3).joined(separator: ", ")). "
+                }
+
+                return prompt
+            }
+
+        case .achievement:
+            if let achievementContext = context as? AchievementContext {
+                var prompt = "Celebrate \(achievementContext.userName) earning: \(achievementContext.achievementName)."
+                if achievementContext.personalBest {
+                    prompt += " This is a personal best!"
+                }
+                return prompt
+            }
+        }
+
+        // Generic fallback prompt
+        return "Generate a brief, motivational fitness notification."
+    }
+
+    private func extractUserId<T>(from context: T) -> UUID? {
+        // Try to extract user ID from various context types
+        // This is a bit of a hack but works for our current contexts
+        let mirror = Mirror(reflecting: context)
+
+        // Look for userId property
+        for (label, value) in mirror.children {
+            if label == "userId", let id = value as? UUID {
+                return id
+            }
+        }
+
+        // For now, return nil - the real implementation would need proper context types
+        return nil
+    }
+}
+
+// MARK: - Factory Methods
+extension CoachEngine {
+    /// Creates a default instance of CoachEngine with minimal dependencies for development.
+    /// Note: For production use, resolve CoachEngine through the DI container instead.
+    static func createDefault(modelContext: ModelContext) async -> CoachEngine {
+        // This method is kept minimal for SwiftUI previews only
+        fatalError("Use DI container to resolve CoachEngine in production. This method is only for SwiftUI previews.")
+    }
+
+}
+
+// MARK: - CoachEngineProtocol Conformance
+extension CoachEngine: CoachEngineProtocol {
+    // generatePostWorkoutAnalysis is already implemented above
+}
+
+
+// MARK: - FoodCoachEngineProtocol Conformance
+extension CoachEngine: FoodCoachEngineProtocol {
     func processUserMessage(_ message: String, context: HealthContextSnapshot?) async throws -> [String: SendableValue] {
+        // Placeholder implementation leveraging existing pipeline.
         await processUserMessage(message, for: User())
         return ["response": .string(currentResponse)]
     }
 
-<<<<<<< HEAD
-    // NOTE: private decode helper kept for generateEducationalContentDirect
-    private func getUserProfile(for user: User) async throws -> CoachingPlan {
-        guard let onboardingProfile = user.onboardingProfile else { return CoachingPlan.defaultProfile() }
-        do { return try JSONDecoder().decode(CoachingPlan.self, from: onboardingProfile.rawFullProfileData) }
-        catch {
-            AppLogger.warning("Failed to decode user profile, using default", category: .ai)
-            return CoachingPlan.defaultProfile()
-=======
     // MARK: - Dashboard Content Generation
 
     /// Gets today's nutrition data from HealthKit first, falls back to local SwiftData
@@ -663,18 +2013,51 @@
                 return nil
             }
             return item
->>>>>>> f0548d41
-        }
+        }
+    }
+
+    private func createFallbackFoodItem(from text: String, mealType: MealType) -> ParsedFoodItem {
+        // Extract basic food name from text
+        let foodName = text.components(separatedBy: .whitespacesAndNewlines)
+            .first(where: { $0.count > 2 }) ?? "Unknown Food"
+
+        // Reasonable default values based on meal type
+        let defaultCalories: Int = {
+            switch mealType {
+            case .breakfast: return 250
+            case .lunch: return 400
+            case .dinner: return 500
+            case .snack: return 150
+            case .preWorkout: return 200
+            case .postWorkout: return 300
+            }
+        }()
+
+        return ParsedFoodItem(
+            name: foodName,
+            brand: nil,
+            quantity: 1.0,
+            unit: "serving",
+            calories: defaultCalories,
+            proteinGrams: Double(defaultCalories) * 0.15 / 4, // 15% protein
+            carbGrams: Double(defaultCalories) * 0.50 / 4,    // 50% carbs
+            fatGrams: Double(defaultCalories) * 0.35 / 9,     // 35% fat
+            fiberGrams: 3.0,
+            sugarGrams: nil,
+            sodiumMilligrams: nil,
+            databaseId: nil,
+            confidence: 0.3 // Low confidence indicates fallback
+        )
     }
 }
 
-// MARK: - Orchestrator delegate
-extension CoachEngine: CoachOrchestratorDelegate {
-    func didStartProcessing() { isProcessing = true; error = nil; streamingTokens.removeAll() }
-    func didFinishProcessing() { isProcessing = false }
-    func updateCurrentResponse(_ text: String) { currentResponse = text }
-    func appendStreamingToken(_ token: String) { streamingTokens.append(token) }
-    func setError(_ error: Error?) { self.error = error }
-    func setActiveConversationId(_ id: UUID?) { self.activeConversationId = id }
-    func setLastFunctionCall(_ name: String?) { self.lastFunctionCall = name }
+// MARK: - Preview Service Implementations
+
+/// Minimal preview implementation of API key manager
+private final class PreviewAPIKeyManager: APIKeyManagementProtocol {
+    func saveAPIKey(_ key: String, for provider: AIProvider) async throws {}
+    func getAPIKey(for provider: AIProvider) async throws -> String { "preview-key" }
+    func deleteAPIKey(for provider: AIProvider) async throws {}
+    func hasAPIKey(for provider: AIProvider) async -> Bool { true }
+    func getAllConfiguredProviders() async -> [AIProvider] { AIProvider.allCases }
 }