import SwiftUI
import SwiftData
import Observation
import Foundation
import UIKit

// MARK: - FoodCoachEngineProtocol
protocol FoodCoachEngineProtocol {
    func processUserMessage(_ message: String, context: HealthContextSnapshot?) async throws -> [String: SendableValue]
    func executeFunction(_ functionCall: AIFunctionCall, for user: User) async throws -> FunctionExecutionResult
}

extension CoachEngine: FoodCoachEngineProtocol {}

/// Central business logic coordinator for food tracking.
@MainActor
@Observable
final class FoodTrackingViewModel {
    // MARK: - Dependencies
    private let modelContext: ModelContext
    private let user: User
    private let foodVoiceAdapter: FoodVoiceAdapter
<<<<<<< HEAD
    private var nutritionService: NutritionServiceProtocol?
    private let foodDatabaseService: FoodDatabaseServiceProtocol
    private let coachEngine: FoodCoachEngineProtocol
    let coordinator: FoodTrackingCoordinator // Made public for NutritionSearchView
=======
    private let nutritionService: NutritionServiceProtocol?
    private let foodDatabaseService: FoodDatabaseServiceProtocol
    private let coachEngine: FoodCoachEngineProtocol
    private let coordinator: FoodTrackingCoordinator
>>>>>>> cd289eb9

    // MARK: - State
    private(set) var isLoading = false
    // private(set) var error: Error? // Replaced by currentError

    // Current meal being logged
    var selectedMealType: MealType = .lunch
    var currentDate = Date()

    // Voice input state
    private(set) var isRecording = false
    private(set) var transcribedText = ""
    private(set) var transcriptionConfidence: Float = 0
    private(set) var voiceWaveform: [Float] = []

    // Parsed food items
    private(set) var parsedItems: [ParsedFoodItem] = []
    private(set) var isProcessingAI = false

    // Today's data
    private(set) var todaysFoodEntries: [FoodEntry] = []
    private(set) var todaysNutrition = FoodNutritionSummary()
    private(set) var waterIntakeML: Double = 0

    // Search and suggestions
    private(set) var searchResults: [FoodDatabaseItem] = []
    private(set) var recentFoods: [FoodItem] = []
    private(set) var suggestedFoods: [FoodItem] = []

    // Error handling
    private(set) var currentError: Error?
    
    var hasError: Bool {
        currentError != nil
    }
    
    func clearError() {
        currentError = nil
    }
    
    private func setError(_ error: Error) {
        currentError = error
        AppLogger.error("FoodTrackingViewModel Error: \(error.localizedDescription)", category: .ui)
    }

    // MARK: - Initialization
    init(
        modelContext: ModelContext,
        user: User,
        foodVoiceAdapter: FoodVoiceAdapter,
        nutritionService: NutritionServiceProtocol?,
        foodDatabaseService: FoodDatabaseServiceProtocol,
        coachEngine: FoodCoachEngineProtocol,
        coordinator: FoodTrackingCoordinator
    ) {
        self.modelContext = modelContext
        self.user = user
        self.foodVoiceAdapter = foodVoiceAdapter
        self.nutritionService = nutritionService
        self.foodDatabaseService = foodDatabaseService
        self.coachEngine = coachEngine
        self.coordinator = coordinator

        setupVoiceCallbacks()
    }
    
    // MARK: - Convenience Initializer for Previews/Testing
    convenience init(
        nutritionService: NutritionServiceProtocol,
        coachEngine: FoodCoachEngineProtocol,
        voiceAdapter: FoodVoiceAdapter
    ) {
        // Create mock dependencies for previews
        let container = try! ModelContainer(for: User.self, configurations: ModelConfiguration(isStoredInMemoryOnly: true))
        let context = container.mainContext
        
        let user = User(
            id: UUID(),
            createdAt: Date(),
            lastActiveAt: Date(),
            email: "test@example.com",
            name: "Test User",
            preferredUnits: .metric
        )
        context.insert(user)
        
        let coordinator = FoodTrackingCoordinator()
        let foodDatabaseService = MockFoodDatabaseService()
        
        self.init(
            modelContext: context,
            user: user,
            foodVoiceAdapter: voiceAdapter,
            nutritionService: nutritionService,
            foodDatabaseService: foodDatabaseService,
            coachEngine: coachEngine,
            coordinator: coordinator
        )
    }

    private func setupVoiceCallbacks() {
        foodVoiceAdapter.onFoodTranscription = { [weak self] text in
            Task { @MainActor in
                self?.transcribedText = text
                await self?.processTranscription()
            }
        }

        foodVoiceAdapter.onError = { [weak self] error in
            Task { @MainActor in
                self?.setError(error)
            }
        }
    }

    // MARK: - Data Loading
    func loadTodaysData() async {
        isLoading = true
        defer { isLoading = false }

        do {
            todaysFoodEntries = try await nutritionService?.getFoodEntries(
                for: user,
                date: currentDate
            ) ?? []

            todaysNutrition = nutritionService?.calculateNutritionSummary(
                from: todaysFoodEntries
            ) ?? FoodNutritionSummary()
<<<<<<< HEAD
            
            // Ensure goals are set in todaysNutrition
            if let profile = user.onboardingProfile, let targets = nutritionService?.getTargets(from: profile) {
                todaysNutrition.calorieGoal = targets.calories
                todaysNutrition.proteinGoal = targets.protein
                todaysNutrition.carbGoal = targets.carbs
                todaysNutrition.fatGoal = targets.fat
            }

=======
>>>>>>> cd289eb9

            waterIntakeML = try await nutritionService?.getWaterIntake(
                for: user,
                date: currentDate
            ) ?? 0

            recentFoods = try await nutritionService?.getRecentFoods(
                for: user,
                limit: 10
            ) ?? []

            suggestedFoods = try await generateSmartSuggestions()

        } catch {
            AppLogger.error("Failed to load today's data: \(error.localizedDescription)", category: .data)
            setError(error)
        }
    }

    // MARK: - Voice Input
    func startVoiceInput() async {
        do {
            let hasPermission = try await foodVoiceAdapter.requestPermission()
            guard hasPermission else {
                setError(FoodVoiceError.permissionDenied)
                return
            }

            coordinator.showSheet(.voiceInput)

        } catch {
            AppLogger.error("Failed to start voice input: \(error.localizedDescription)", category: .ui)
            setError(error)
        }
    }

    func startRecording() async {
        guard !isRecording else { return }

        do {
            try await foodVoiceAdapter.startRecording()
            isRecording = true
            transcribedText = ""
            transcriptionConfidence = 0
            voiceWaveform = []

        } catch {
            setError(error)
            isRecording = false
            AppLogger.error("Failed to start recording: \(error.localizedDescription)", category: .ui)
        }
    }

    func stopRecording() async {
        guard isRecording else { return }

        isRecording = false

        if let finalText = await foodVoiceAdapter.stopRecording() {
            transcribedText = finalText
            transcriptionConfidence = 1.0 // Assuming final transcription has high confidence

            if !finalText.isEmpty {
                await processTranscription()
            }
        }
    }

    // MARK: - AI Processing
    private func processTranscription() async {
        guard !transcribedText.isEmpty else { return }

        isProcessingAI = true
        defer { isProcessingAI = false }

        let startTime = CFAbsoluteTimeGetCurrent()

        do {
            if let localResult = await parseLocalCommand(transcribedText) {
                parsedItems = localResult
                coordinator.dismiss() // Dismiss voice input sheet
                coordinator.showFullScreenCover(.confirmation(parsedItems))
                logPerformance(startTime: startTime, method: "local", itemCount: localResult.count)
                return
            }

            let adaptiveThreshold = await calculateAdaptiveConfidenceThreshold()
            
            let functionCall = AIFunctionCall(
                name: "parseAndLogComplexNutrition",
                arguments: [
                    "naturalLanguageInput": AIAnyCodable(transcribedText),
                    "mealType": AIAnyCodable(selectedMealType.rawValue),
                    "confidenceThreshold": AIAnyCodable(adaptiveThreshold),
                    "includeAlternatives": AIAnyCodable(true)
                ]
            )

            let result = try await withTimeout(seconds: 8.0) { [self] in
                try await self.coachEngine.executeFunction(functionCall, for: self.user)
            }

            if result.success, let data = result.data {
                let (primaryItems, alternatives) = try convertFunctionResultWithAlternatives(data)
                await handleAIParsingResult(
                    primaryItems: primaryItems,
                    alternatives: alternatives,
                    confidence: extractFloat(from: data["confidence"]) ?? 0.8,
                    adaptiveThreshold: adaptiveThreshold,
                    startTime: startTime
                )
            } else {
                await handleParsingFailure(originalText: transcribedText, startTime: startTime)
            }

        } catch {
            let duration = CFAbsoluteTimeGetCurrent() - startTime
            AppLogger.error("AI processing failed after \(Int(duration * 1000))ms: \(error.localizedDescription)", category: .ai)
            await handleIntelligentErrorRecovery(error: error, originalText: transcribedText)
        }
    }

    private func calculateAdaptiveConfidenceThreshold() async -> Double {
        var threshold = 0.7
        
        let recentEntries = try? await nutritionService?.getRecentFoods(for: user, limit: 20) ?? []
        let recentCount = recentEntries?.count ?? 0
        
        if recentCount > 10 { threshold = 0.6 }
        else if recentCount < 5 { threshold = 0.8 }
        
        let wordCount = transcribedText.components(separatedBy: .whitespacesAndNewlines).count
        if wordCount > 10 { threshold -= 0.1 }
        else if wordCount < 3 { threshold += 0.1 }
        
        return max(0.5, min(0.9, threshold))
    }

    private func convertFunctionResultWithAlternatives(_ data: [String: SendableValue]) throws -> ([ParsedFoodItem], [ParsedFoodItem]) {
        let primaryItems = try convertFunctionResultToParsedItems(data)
        var alternatives: [ParsedFoodItem] = []

        if let alternativesValue = data["alternatives"], case .array(let alternativesArray) = alternativesValue {
            for altValue in alternativesArray {
                guard case .string(let altText) = altValue else { continue }
                alternatives.append(ParsedFoodItem(
                    name: altText, quantity: 1.0, unit: "serving", calories: 0, confidence: 0.6
                ))
            }
        }
        return (primaryItems, alternatives)
    }

    private func handleAIParsingResult(
        primaryItems: [ParsedFoodItem],
        alternatives: [ParsedFoodItem],
        confidence: Float,
        adaptiveThreshold: Double,
        startTime: CFAbsoluteTime
    ) async {
        let highConfidenceItems = primaryItems.filter { $0.confidence >= Float(adaptiveThreshold) }
        
        if primaryItems.isEmpty { // Check primaryItems directly
            await handleLowConfidenceScenario(alternatives: alternatives, originalText: transcribedText)
        } else {
             parsedItems = primaryItems // Use all primary items, confirmation view handles confidence display
             coordinator.dismiss() // Dismiss voice input sheet
             coordinator.showFullScreenCover(.confirmation(parsedItems))
             logPerformance(startTime: startTime, method: "ai-parsed", itemCount: primaryItems.count)
        }
    }


    private func handleLowConfidenceScenario(alternatives: [ParsedFoodItem], originalText: String) async {
        if !alternatives.isEmpty {
            parsedItems = alternatives // Show alternatives if primary parsing failed or was empty
            coordinator.dismiss() // Dismiss voice input sheet
            coordinator.showFullScreenCover(.confirmation(parsedItems))
            AppLogger.info("Showing \(alternatives.count) alternative interpretations for: '\(originalText.prefix(50))'", category: .ai)
        } else {
            await provideFallbackSuggestions(originalText: originalText)
        }
    }

    private func handleParsingFailure(originalText: String, startTime: CFAbsoluteTime) async {
        AppLogger.warning("AI parsing failed for: '\(originalText.prefix(50))'", category: .ai)
        let foodKeywords = extractFoodKeywords(from: originalText)
        
        if !foodKeywords.isEmpty {
            let suggestions = await generateKeywordBasedSuggestions(keywords: foodKeywords)
            if !suggestions.isEmpty {
                parsedItems = suggestions
                coordinator.dismiss() // Dismiss voice input sheet
                coordinator.showFullScreenCover(.confirmation(parsedItems))
                logPerformance(startTime: startTime, method: "keyword-fallback", itemCount: suggestions.count)
                return
            }
        }
        await provideFallbackSuggestions(originalText: originalText)
    }

    private func handleIntelligentErrorRecovery(error: Error, originalText: String) async {
        if error is TimeoutError {
            await trySimplifiedParsing(originalText: originalText)
        } else {
            setError(FoodTrackingError.aiProcessingFailed(suggestion: generateErrorSuggestion(for: originalText)))
        }
    }

    private func trySimplifiedParsing(originalText: String) async {
        let simplifiedItems = extractBasicFoodItems(from: originalText)
        if !simplifiedItems.isEmpty {
            parsedItems = simplifiedItems
            coordinator.dismiss() // Dismiss voice input sheet
            coordinator.showFullScreenCover(.confirmation(parsedItems))
            AppLogger.info("Used simplified parsing fallback for \(simplifiedItems.count) items", category: .ai)
        } else {
            setError(FoodTrackingError.aiProcessingTimeout)
        }
    }

    private func extractFoodKeywords(from text: String) -> [String] {
        let commonFoods = [
            "chicken", "beef", "pork", "fish", "salmon", "tuna", "rice", "pasta", "bread", "potato",
            "apple", "banana", "orange", "berries", "broccoli", "spinach", "carrots", "salad", "egg"
        ]
        let lowercased = text.lowercased()
        return commonFoods.filter { lowercased.contains($0) }
    }

    private func generateKeywordBasedSuggestions(keywords: [String]) async -> [ParsedFoodItem] {
        var suggestions: [ParsedFoodItem] = []
        for keyword in keywords.prefix(3) {
            if let dbItem = try? await foodDatabaseService.searchCommonFood(keyword) {
                suggestions.append(ParsedFoodItem(
                    name: dbItem.name, brand: dbItem.brand, quantity: 1, unit: dbItem.defaultUnit,
                    calories: dbItem.caloriesPerServing, proteinGrams: dbItem.proteinPerServing,
                    carbGrams: dbItem.carbsPerServing, fatGrams: dbItem.fatPerServing, confidence: 0.7
                ))
            }
        }
        return suggestions
    }

    private func extractBasicFoodItems(from text: String) -> [ParsedFoodItem] {
        let keywords = extractFoodKeywords(from: text)
        return keywords.prefix(2).map { keyword in
            ParsedFoodItem(
                name: keyword.capitalized, quantity: 1, unit: "serving",
                calories: 100, proteinGrams: 5, carbGrams: 10, fatGrams: 3, confidence: 0.5
            )
        }
    }

    private func provideFallbackSuggestions(originalText: String) async {
        coordinator.dismiss() // Dismiss voice input sheet
        coordinator.showSheet(.foodSearch)
        let cleanedQuery = originalText
            .replacingOccurrences(of: "i had ", with: "", options: .caseInsensitive)
            .replacingOccurrences(of: "ate ", with: "", options: .caseInsensitive)
            .replacingOccurrences(of: "log ", with: "", options: .caseInsensitive)
            .trimmingCharacters(in: .whitespacesAndNewlines)
        // TODO: Pass cleanedQuery to search interface if it supports pre-filled text
        AppLogger.info("Falling back to manual search with query: '\(cleanedQuery)'", category: .ui)
    }

    private func generateErrorSuggestion(for text: String) -> String {
        let wordCount = text.components(separatedBy: .whitespacesAndNewlines).count
        if wordCount > 15 { return "Try describing your meal more simply." }
        else if wordCount < 2 { return "Try providing more details, like 'grilled chicken with rice'." }
        else if text.contains("restaurant") { return "For restaurant meals, try describing the dish name and main ingredients."}
        else { return "Try speaking more clearly or describing your meal differently." }
    }

    private func logPerformance(startTime: CFAbsoluteTime, method: String, itemCount: Int) {
        let durationMs = Int((CFAbsoluteTimeGetCurrent() - startTime) * 1000)
        AppLogger.info("Food parsing (\(method)): \(durationMs)ms, \(itemCount) items", category: .performance)
        if method.contains("ai") && durationMs > 5000 {
            AppLogger.warning("AI parsing exceeded 5s target: \(durationMs)ms", category: .performance)
        }
    }

    private func withTimeout<T: Sendable>(seconds: TimeInterval, operation: @escaping @Sendable () async throws -> T) async throws -> T {
        try await withThrowingTaskGroup(of: T.self) { group in
            group.addTask { try await operation() }
            group.addTask {
                try await Task.sleep(nanoseconds: UInt64(seconds * 1_000_000_000))
                throw TimeoutError()
            }
            guard let result = try await group.next() else { throw TimeoutError() }
            group.cancelAll()
            return result
        }
    }

    private func convertFunctionResultToParsedItems(_ data: [String: SendableValue]) throws -> [ParsedFoodItem] {
        guard let itemsValue = data["items"], case .array(let itemsArray) = itemsValue else {
            // If "items" is not an array or not present, it might mean no high-confidence items were found.
            // This is not necessarily an error if alternatives are present.
            return [] // Return empty if no primary items
        }

        var parsedItems: [ParsedFoodItem] = []
        for itemValue in itemsArray {
            guard case .dictionary(let itemDict) = itemValue else { continue }
            let name = extractString(from: itemDict["name"]) ?? "Unknown Food"
            let quantityString = extractString(from: itemDict["quantity"]) ?? "1 serving"
            let (quantity, unit) = parseQuantityAndUnit(quantityString)
            parsedItems.append(ParsedFoodItem(
                name: name, brand: extractString(from: itemDict["brand"]), quantity: quantity, unit: unit,
                calories: extractDouble(from: itemDict["calories"]) ?? 0,
                proteinGrams: extractDouble(from: itemDict["protein"]),
                carbGrams: extractDouble(from: itemDict["carbs"]),
                fatGrams: extractDouble(from: itemDict["fat"]),
                fiber: extractDouble(from: itemDict["fiber"]),
                sugar: extractDouble(from: itemDict["sugar"]),
                sodium: extractDouble(from: itemDict["sodium"]),
                confidence: extractFloat(from: itemDict["confidence"]) ?? 0.8 // Default high if not specified
            ))
        }
        return parsedItems
    }

    private func parseQuantityAndUnit(_ quantityString: String) -> (Double, String) {
        let components = quantityString.trimmingCharacters(in: .whitespacesAndNewlines).components(separatedBy: " ")
        if components.count >= 2, let quantity = Double(components[0]) {
            return (quantity, components.dropFirst().joined(separator: " "))
        }
        let scanner = Scanner(string: quantityString)
        if let quantity = scanner.scanDouble() {
            let remaining = String(quantityString.dropFirst(scanner.currentIndex.utf16Offset(in: quantityString))).trimmingCharacters(in: .whitespacesAndNewlines)
            return (quantity, remaining.isEmpty ? "serving" : remaining)
        }
        return (1.0, "serving") // Default
    }

    private func extractString(from value: SendableValue?) -> String? {
        guard case .string(let str) = value else { return nil }
        return str
    }
    private func extractDouble(from value: SendableValue?) -> Double? {
        guard let value = value else { return nil }
        switch value {
        case .double(let d): return d
        case .int(let i): return Double(i)
        default: return nil
        }
    }
    private func extractFloat(from value: SendableValue?) -> Float? {
        guard let value = value else { return nil }
        switch value {
        case .double(let d): return Float(d)
        case .int(let i): return Float(i)
        default: return nil
        }
    }

    private func parseLocalCommand(_ text: String) async -> [ParsedFoodItem]? {
        let lowercased = text.lowercased().trimmingCharacters(in: .whitespacesAndNewlines)
        let patterns = [
            #"^(?:i had |ate |log )?(?:an? )?([\w\s]+)$"#, // "log apple", "ate chicken salad"
            #"^([\w\s]+)$"# // "apple", "chicken salad"
        ]

        for pattern in patterns {
            if let match = lowercased.firstMatch(of: Regex(pattern)) {
                let foodName = String(match.1).trimmingCharacters(in: .whitespacesAndNewlines)
            if let dbItem = try? await foodDatabaseService.searchCommonFood(foodName) {
                return [ParsedFoodItem(
                        name: dbItem.name, brand: dbItem.brand, quantity: dbItem.defaultQuantity, unit: dbItem.defaultUnit,
                        calories: dbItem.caloriesPerServing, proteinGrams: dbItem.proteinPerServing,
                        carbGrams: dbItem.carbsPerServing, fatGrams: dbItem.fatPerServing, confidence: 0.95 // High confidence for local exact match
                    )]
                }
            }
        }
        return nil
    }

    // MARK: - Photo Capture
    func startPhotoCapture() {
        // Ensure permissions are checked before showing the sheet
        Task {
            // Placeholder for camera permission check if not handled by PhotoInputView itself
            // For now, directly show the sheet as per current structure
            coordinator.showSheet(.photoCapture)
        }
    }


    func processPhotoResult(_ image: UIImage) async {
        isLoading = true
        defer { isLoading = false }

        let startTime = CFAbsoluteTimeGetCurrent()
        do {
            let recognizedItems = try await analyzeMealPhoto(image)
            if !recognizedItems.isEmpty {
                parsedItems = recognizedItems
                coordinator.dismiss() // Dismiss photo input sheet
                coordinator.showFullScreenCover(.confirmation(parsedItems))
                logPerformance(startTime: startTime, method: "photo-analysis", itemCount: recognizedItems.count)
            } else {
                setError(FoodTrackingError.noFoodsDetected)
            }
        } catch {
            setError(error)
            logPerformance(startTime: startTime, method: "photo-analysis-failed", itemCount: 0)
        }
    }
    
    private func analyzeMealPhoto(_ image: UIImage) async throws -> [ParsedFoodItem] {
        // This integrates with the CoachEngine's analyzeMealPhoto function
        // which should handle Vision and AI analysis.
        let result = try await coachEngine.analyzeMealPhoto(image: image, context: NutritionContext(userPreferences: user.nutritionPreferences, recentMeals: recentFoods, timeOfDay: currentDate))
        
        // Assuming result.items is already [ParsedFoodItem]
        // If not, conversion logic would be needed here.
        return result.items
    }

    // MARK: - Food Search
    func searchFoods(_ query: String) async {
        guard !query.trimmingCharacters(in: .whitespacesAndNewlines).isEmpty else {
            searchResults = []
            return
        }
        isLoading = true
        defer { isLoading = false }
        do {
            searchResults = try await foodDatabaseService.searchFoods(
                query: query,
                limit: 20
            )
        } catch {
            AppLogger.error("Food search failed: \(error.localizedDescription)", category: .data)
            setError(error) // Set error for UI to potentially display
            searchResults = []
        }
    }

    func selectSearchResult(_ item: FoodDatabaseItem) {
        let parsedItem = ParsedFoodItem(
            name: item.name,
            brand: item.brand,
            quantity: item.defaultQuantity,
            unit: item.defaultUnit,
            calories: item.caloriesPerServing,
            proteinGrams: item.proteinPerServing,
            carbGrams: item.carbsPerServing,
            fatGrams: item.fatPerServing,
            databaseId: item.id,
            confidence: 1.0 // High confidence for direct selection
        )
        parsedItems = [parsedItem]
        coordinator.dismiss() // Dismiss search sheet
        coordinator.showFullScreenCover(.confirmation(parsedItems))
    }

    // MARK: - Saving Food Entries
    func confirmAndSaveFoodItems(_ items: [ParsedFoodItem]) async {
        isLoading = true
        defer { isLoading = false }

        do {
            let foodEntry = FoodEntry(
                loggedAt: currentDate,
                mealType: selectedMealType, // Ensure this is a MealType enum
                rawTranscript: transcribedText.isEmpty ? nil : transcribedText
            )

            for parsedItem in items {
                let foodItem = FoodItem(
                    name: parsedItem.name, brand: parsedItem.brand, quantity: parsedItem.quantity,
                    unit: parsedItem.unit, calories: parsedItem.calories,
                    proteinGrams: parsedItem.proteinGrams ?? 0,
                    carbGrams: parsedItem.carbGrams ?? 0,
                    fatGrams: parsedItem.fatGrams ?? 0
                )
                foodItem.fiberGrams = parsedItem.fiber
                foodItem.sugarGrams = parsedItem.sugar
                foodItem.sodiumMg = parsedItem.sodium
                foodItem.barcode = parsedItem.barcode
                foodEntry.items.append(foodItem)
            }

            user.foodEntries.append(foodEntry) // Establish relationship
            modelContext.insert(foodEntry) // Insert the entry
            try modelContext.save()

            await loadTodaysData() // Refresh UI
            parsedItems = []
            transcribedText = ""
            coordinator.dismiss() // Dismiss confirmation sheet
            HapticManager.notification(.success)
            AppLogger.info("Saved \(items.count) food items for meal \(selectedMealType.rawValue)", category: .data)

        } catch {
            AppLogger.error("Failed to save food entry: \(error.localizedDescription)", category: .data)
            setError(FoodTrackingError.saveFailed)
        }
    }

    // MARK: - Water Tracking
    func logWater(amount: Double, unit: WaterUnit) async {
        isLoading = true // Indicate activity
        defer { isLoading = false }
        do {
            let amountInML = unit.toMilliliters(amount)
<<<<<<< HEAD
=======

>>>>>>> cd289eb9
            try await nutritionService?.logWaterIntake(
                for: user,
                amountML: amountInML,
                date: currentDate
            )
            // Optimistically update local state, or rely on loadTodaysData if service updates DB
            waterIntakeML += amountInML
            HapticManager.impact(.light)
            AppLogger.info("Logged \(amountInML)ml water", category: .data)
        } catch {
            setError(error)
            AppLogger.error("Failed to log water: \(error.localizedDescription)", category: .data)
        }
    }

    // MARK: - Smart Suggestions
    private func generateSmartSuggestions() async throws -> [FoodItem] {
        // Ensure nutritionService is available
        guard let nutritionService = self.nutritionService else {
            AppLogger.warning("NutritionService not available for smart suggestions.", category: .ai)
            return []
        }

        let mealHistory = try await nutritionService?.getMealHistory(
            for: user,
            mealType: selectedMealType,
<<<<<<< HEAD
            daysBack: 30 // Look back 30 days for patterns
        )
=======
            daysBack: 30
        ) ?? []
>>>>>>> cd289eb9

        let allItems = mealHistory.flatMap { $0.items }
        var itemCounts: [String: Int] = [:]
        allItems.forEach { itemCounts[$0.name, default: 0] += 1 }
        
        let sortedItems = itemCounts.sorted { $0.value > $1.value }
        let topItems = Array(sortedItems.prefix(5)) // Suggest top 5 frequent items
        
        let frequentFoods = topItems.compactMap { (name, _) in
            allItems.first { $0.name == name } // Get the full FoodItem object
        }
        return Array(frequentFoods)
    }

    // MARK: - Meal Management
    func deleteFoodEntry(_ entry: FoodEntry) async {
        isLoading = true
        defer { isLoading = false }
        do {
            modelContext.delete(entry)
            try modelContext.save()
            await loadTodaysData() // Refresh
            HapticManager.notification(.success)
            AppLogger.info("Deleted food entry \(entry.id.uuidString)", category: .data)
        } catch {
            setError(error)
            AppLogger.error("Failed to delete food entry: \(error.localizedDescription)", category: .data)
        }
    }

    func duplicateFoodEntry(_ entry: FoodEntry) async {
        isLoading = true
        defer { isLoading = false }
        do {
            let duplicate = entry.duplicate() // Assuming FoodEntry has a duplicate method
            duplicate.loggedAt = currentDate // Set to current date for duplication
            user.foodEntries.append(duplicate)
            modelContext.insert(duplicate)
            try modelContext.save()
            await loadTodaysData() // Refresh
            HapticManager.notification(.success)
            AppLogger.info("Duplicated food entry \(entry.id.uuidString) to new entry \(duplicate.id.uuidString)", category: .data)
        } catch {
            setError(error)
            AppLogger.error("Failed to duplicate food entry: \(error.localizedDescription)", category: .data)
        }
    }

    // MARK: - AI Function Execution
    /// Executes a CoachEngine function call with a timeout to avoid hanging tasks.
    private func processAIResult(functionCall: AIFunctionCall) async {
        do {
            let result = try await withTimeout(seconds: 8.0) { [self] in
                try await self.coachEngine.executeFunction(functionCall, for: self.user)
            }
            AppLogger.info("AI function \(result.functionName) executed", category: .ai)
        } catch {
            setError(error)
            AppLogger.error("AI function execution failed", error: error, category: .ai)
        }
    }

    /// Runs an asynchronous operation with a timeout using `withCheckedContinuation`.
    private func withTimeout<T>(
        seconds: TimeInterval,
        operation: @escaping @Sendable () async throws -> T
    ) async throws -> T {
        try await withCheckedThrowingContinuation { continuation in
            var finished = false

            let timer = Timer.scheduledTimer(withTimeInterval: seconds, repeats: false) { _ in
                guard !finished else { return }
                finished = true
                continuation.resume(throwing: FoodTrackingError.aiProcessingTimeout)
            }

            Task {
                do {
                    let result = try await operation()
                    guard !finished else { return }
                    finished = true
                    timer.invalidate()
                    continuation.resume(returning: result)
                } catch {
                    guard !finished else { return }
                    finished = true
                    timer.invalidate()
                    continuation.resume(throwing: error)
                }
            }
        }
    }

    // MARK: - Public Methods
    
    func setSelectedMealType(_ mealType: MealType) {
        self.selectedMealType = mealType
        // Potentially reload suggestions if they are meal-type specific
        Task {
            self.suggestedFoods = try await generateSmartSuggestions()
        }
    }
    
    /// Sets the parsed items, usually from an external source or for previewing.
    func setParsedItems(_ items: [ParsedFoodItem]) {
        self.parsedItems = items
    }
<<<<<<< HEAD

    /// Injects the nutrition service, typically after app initialization or for testing.
    func setNutritionService(_ service: NutritionServiceProtocol) async {
        self.nutritionService = service
        await loadTodaysData() // Reload data with the new service
    }
    
    /// Clears the current search results.
    func clearSearchResults() {
        self.searchResults = []
    }

    /// Sets the search results, primarily for use in previews or testing.
    /// - Parameter results: An array of `FoodDatabaseItem` to set as search results.
    func setSearchResults(_ results: [FoodDatabaseItem]) {
        self.searchResults = results
    }
}
=======
}

>>>>>>> cd289eb9

// MARK: - Supporting Types (already defined, ensure consistency)
// ParsedFoodItem, FoodNutritionSummary, FoodTrackingError, TimeoutError, WaterUnit
// These should be consistent with their definitions elsewhere if shared, or defined here if local.
// For this exercise, assuming they are defined as previously shown or are globally accessible.

<<<<<<< HEAD
// Example: If FoodNutritionSummary is not already Sendable, make it so.
// struct FoodNutritionSummary: Sendable { ... }
=======
    func toMilliliters(_ amount: Double) -> Double {
        switch self {
        case .ml: return amount
        case .oz: return amount * 29.5735
        case .cups: return amount * 236.588
        case .liters: return amount * 1000
        }
    }
}

// MARK: - Protocols

/// Interface for AI-powered nutrition coaching features.
protocol FoodCoachEngineProtocol: Sendable {
    /// Processes a free-form user message related to nutrition.
    func processUserMessage(_ message: String, context: HealthContextSnapshot?) async throws -> [String: SendableValue]

    /// Executes a high-value function call on behalf of the user.
    func executeFunction(_ functionCall: AIFunctionCall, for user: User) async throws -> FunctionExecutionResult

    /// Analyzes a meal photo and returns detected foods and nutrition data.
    func analyzeMealPhoto(image: UIImage, context: NutritionContext?) async throws -> MealPhotoAnalysisResult
}
>>>>>>> cd289eb9
<|MERGE_RESOLUTION|>--- conflicted
+++ resolved
@@ -3,14 +3,6 @@
 import Observation
 import Foundation
 import UIKit
-
-// MARK: - FoodCoachEngineProtocol
-protocol FoodCoachEngineProtocol {
-    func processUserMessage(_ message: String, context: HealthContextSnapshot?) async throws -> [String: SendableValue]
-    func executeFunction(_ functionCall: AIFunctionCall, for user: User) async throws -> FunctionExecutionResult
-}
-
-extension CoachEngine: FoodCoachEngineProtocol {}
 
 /// Central business logic coordinator for food tracking.
 @MainActor
@@ -20,21 +12,14 @@
     private let modelContext: ModelContext
     private let user: User
     private let foodVoiceAdapter: FoodVoiceAdapter
-<<<<<<< HEAD
-    private var nutritionService: NutritionServiceProtocol?
-    private let foodDatabaseService: FoodDatabaseServiceProtocol
-    private let coachEngine: FoodCoachEngineProtocol
-    let coordinator: FoodTrackingCoordinator // Made public for NutritionSearchView
-=======
     private let nutritionService: NutritionServiceProtocol?
     private let foodDatabaseService: FoodDatabaseServiceProtocol
     private let coachEngine: FoodCoachEngineProtocol
     private let coordinator: FoodTrackingCoordinator
->>>>>>> cd289eb9
 
     // MARK: - State
     private(set) var isLoading = false
-    // private(set) var error: Error? // Replaced by currentError
+    private(set) var error: Error?
 
     // Current meal being logged
     var selectedMealType: MealType = .lunch
@@ -73,7 +58,6 @@
     
     private func setError(_ error: Error) {
         currentError = error
-        AppLogger.error("FoodTrackingViewModel Error: \(error.localizedDescription)", category: .ui)
     }
 
     // MARK: - Initialization
@@ -81,7 +65,7 @@
         modelContext: ModelContext,
         user: User,
         foodVoiceAdapter: FoodVoiceAdapter,
-        nutritionService: NutritionServiceProtocol?,
+        nutritionService: NutritionServiceProtocol,
         foodDatabaseService: FoodDatabaseServiceProtocol,
         coachEngine: FoodCoachEngineProtocol,
         coordinator: FoodTrackingCoordinator
@@ -96,40 +80,6 @@
 
         setupVoiceCallbacks()
     }
-    
-    // MARK: - Convenience Initializer for Previews/Testing
-    convenience init(
-        nutritionService: NutritionServiceProtocol,
-        coachEngine: FoodCoachEngineProtocol,
-        voiceAdapter: FoodVoiceAdapter
-    ) {
-        // Create mock dependencies for previews
-        let container = try! ModelContainer(for: User.self, configurations: ModelConfiguration(isStoredInMemoryOnly: true))
-        let context = container.mainContext
-        
-        let user = User(
-            id: UUID(),
-            createdAt: Date(),
-            lastActiveAt: Date(),
-            email: "test@example.com",
-            name: "Test User",
-            preferredUnits: .metric
-        )
-        context.insert(user)
-        
-        let coordinator = FoodTrackingCoordinator()
-        let foodDatabaseService = MockFoodDatabaseService()
-        
-        self.init(
-            modelContext: context,
-            user: user,
-            foodVoiceAdapter: voiceAdapter,
-            nutritionService: nutritionService,
-            foodDatabaseService: foodDatabaseService,
-            coachEngine: coachEngine,
-            coordinator: coordinator
-        )
-    }
 
     private func setupVoiceCallbacks() {
         foodVoiceAdapter.onFoodTranscription = { [weak self] text in
@@ -141,7 +91,7 @@
 
         foodVoiceAdapter.onError = { [weak self] error in
             Task { @MainActor in
-                self?.setError(error)
+                self?.error = error
             }
         }
     }
@@ -160,18 +110,6 @@
             todaysNutrition = nutritionService?.calculateNutritionSummary(
                 from: todaysFoodEntries
             ) ?? FoodNutritionSummary()
-<<<<<<< HEAD
-            
-            // Ensure goals are set in todaysNutrition
-            if let profile = user.onboardingProfile, let targets = nutritionService?.getTargets(from: profile) {
-                todaysNutrition.calorieGoal = targets.calories
-                todaysNutrition.proteinGoal = targets.protein
-                todaysNutrition.carbGoal = targets.carbs
-                todaysNutrition.fatGoal = targets.fat
-            }
-
-=======
->>>>>>> cd289eb9
 
             waterIntakeML = try await nutritionService?.getWaterIntake(
                 for: user,
@@ -186,7 +124,7 @@
             suggestedFoods = try await generateSmartSuggestions()
 
         } catch {
-            AppLogger.error("Failed to load today's data: \(error.localizedDescription)", category: .data)
+            AppLogger.error("Failed to load today's data: \(error)")
             setError(error)
         }
     }
@@ -196,14 +134,14 @@
         do {
             let hasPermission = try await foodVoiceAdapter.requestPermission()
             guard hasPermission else {
-                setError(FoodVoiceError.permissionDenied)
+                error = FoodVoiceError.permissionDenied
                 return
             }
 
             coordinator.showSheet(.voiceInput)
 
         } catch {
-            AppLogger.error("Failed to start voice input: \(error.localizedDescription)", category: .ui)
+            AppLogger.error("Failed to start voice input: \(error)")
             setError(error)
         }
     }
@@ -221,7 +159,7 @@
         } catch {
             setError(error)
             isRecording = false
-            AppLogger.error("Failed to start recording: \(error.localizedDescription)", category: .ui)
+            AppLogger.error("Failed to start recording: \(error)")
         }
     }
 
@@ -232,7 +170,7 @@
 
         if let finalText = await foodVoiceAdapter.stopRecording() {
             transcribedText = finalText
-            transcriptionConfidence = 1.0 // Assuming final transcription has high confidence
+            transcriptionConfidence = 1.0
 
             if !finalText.isEmpty {
                 await processTranscription()
@@ -247,368 +185,115 @@
         isProcessingAI = true
         defer { isProcessingAI = false }
 
-        let startTime = CFAbsoluteTimeGetCurrent()
-
         do {
             if let localResult = await parseLocalCommand(transcribedText) {
                 parsedItems = localResult
-                coordinator.dismiss() // Dismiss voice input sheet
                 coordinator.showFullScreenCover(.confirmation(parsedItems))
-                logPerformance(startTime: startTime, method: "local", itemCount: localResult.count)
                 return
             }
 
-            let adaptiveThreshold = await calculateAdaptiveConfidenceThreshold()
-            
-            let functionCall = AIFunctionCall(
-                name: "parseAndLogComplexNutrition",
-                arguments: [
-                    "naturalLanguageInput": AIAnyCodable(transcribedText),
-                    "mealType": AIAnyCodable(selectedMealType.rawValue),
-                    "confidenceThreshold": AIAnyCodable(adaptiveThreshold),
-                    "includeAlternatives": AIAnyCodable(true)
-                ]
+            let aiResult = try await coachEngine.parseAndLogComplexNutrition(
+                input: transcribedText,
+                mealType: selectedMealType,
+                context: NutritionContext(
+                    userPreferences: user.nutritionPreferences,
+                    recentMeals: recentFoods,
+                    timeOfDay: currentDate
+                )
             )
 
-            let result = try await withTimeout(seconds: 8.0) { [self] in
-                try await self.coachEngine.executeFunction(functionCall, for: self.user)
-            }
-
-            if result.success, let data = result.data {
-                let (primaryItems, alternatives) = try convertFunctionResultWithAlternatives(data)
-                await handleAIParsingResult(
-                    primaryItems: primaryItems,
-                    alternatives: alternatives,
-                    confidence: extractFloat(from: data["confidence"]) ?? 0.8,
-                    adaptiveThreshold: adaptiveThreshold,
-                    startTime: startTime
-                )
+            parsedItems = aiResult.items
+
+            if !parsedItems.isEmpty {
+                coordinator.dismiss()
+                coordinator.showFullScreenCover(.confirmation(parsedItems))
             } else {
-                await handleParsingFailure(originalText: transcribedText, startTime: startTime)
-            }
-
-        } catch {
-            let duration = CFAbsoluteTimeGetCurrent() - startTime
-            AppLogger.error("AI processing failed after \(Int(duration * 1000))ms: \(error.localizedDescription)", category: .ai)
-            await handleIntelligentErrorRecovery(error: error, originalText: transcribedText)
-        }
-    }
-
-    private func calculateAdaptiveConfidenceThreshold() async -> Double {
-        var threshold = 0.7
-        
-        let recentEntries = try? await nutritionService?.getRecentFoods(for: user, limit: 20) ?? []
-        let recentCount = recentEntries?.count ?? 0
-        
-        if recentCount > 10 { threshold = 0.6 }
-        else if recentCount < 5 { threshold = 0.8 }
-        
-        let wordCount = transcribedText.components(separatedBy: .whitespacesAndNewlines).count
-        if wordCount > 10 { threshold -= 0.1 }
-        else if wordCount < 3 { threshold += 0.1 }
-        
-        return max(0.5, min(0.9, threshold))
-    }
-
-    private func convertFunctionResultWithAlternatives(_ data: [String: SendableValue]) throws -> ([ParsedFoodItem], [ParsedFoodItem]) {
-        let primaryItems = try convertFunctionResultToParsedItems(data)
-        var alternatives: [ParsedFoodItem] = []
-
-        if let alternativesValue = data["alternatives"], case .array(let alternativesArray) = alternativesValue {
-            for altValue in alternativesArray {
-                guard case .string(let altText) = altValue else { continue }
-                alternatives.append(ParsedFoodItem(
-                    name: altText, quantity: 1.0, unit: "serving", calories: 0, confidence: 0.6
-                ))
-            }
-        }
-        return (primaryItems, alternatives)
-    }
-
-    private func handleAIParsingResult(
-        primaryItems: [ParsedFoodItem],
-        alternatives: [ParsedFoodItem],
-        confidence: Float,
-        adaptiveThreshold: Double,
-        startTime: CFAbsoluteTime
-    ) async {
-        let highConfidenceItems = primaryItems.filter { $0.confidence >= Float(adaptiveThreshold) }
-        
-        if primaryItems.isEmpty { // Check primaryItems directly
-            await handleLowConfidenceScenario(alternatives: alternatives, originalText: transcribedText)
-        } else {
-             parsedItems = primaryItems // Use all primary items, confirmation view handles confidence display
-             coordinator.dismiss() // Dismiss voice input sheet
-             coordinator.showFullScreenCover(.confirmation(parsedItems))
-             logPerformance(startTime: startTime, method: "ai-parsed", itemCount: primaryItems.count)
-        }
-    }
-
-
-    private func handleLowConfidenceScenario(alternatives: [ParsedFoodItem], originalText: String) async {
-        if !alternatives.isEmpty {
-            parsedItems = alternatives // Show alternatives if primary parsing failed or was empty
-            coordinator.dismiss() // Dismiss voice input sheet
-            coordinator.showFullScreenCover(.confirmation(parsedItems))
-            AppLogger.info("Showing \(alternatives.count) alternative interpretations for: '\(originalText.prefix(50))'", category: .ai)
-        } else {
-            await provideFallbackSuggestions(originalText: originalText)
-        }
-    }
-
-    private func handleParsingFailure(originalText: String, startTime: CFAbsoluteTime) async {
-        AppLogger.warning("AI parsing failed for: '\(originalText.prefix(50))'", category: .ai)
-        let foodKeywords = extractFoodKeywords(from: originalText)
-        
-        if !foodKeywords.isEmpty {
-            let suggestions = await generateKeywordBasedSuggestions(keywords: foodKeywords)
-            if !suggestions.isEmpty {
-                parsedItems = suggestions
-                coordinator.dismiss() // Dismiss voice input sheet
-                coordinator.showFullScreenCover(.confirmation(parsedItems))
-                logPerformance(startTime: startTime, method: "keyword-fallback", itemCount: suggestions.count)
-                return
-            }
-        }
-        await provideFallbackSuggestions(originalText: originalText)
-    }
-
-    private func handleIntelligentErrorRecovery(error: Error, originalText: String) async {
-        if error is TimeoutError {
-            await trySimplifiedParsing(originalText: originalText)
-        } else {
-            setError(FoodTrackingError.aiProcessingFailed(suggestion: generateErrorSuggestion(for: originalText)))
-        }
-    }
-
-    private func trySimplifiedParsing(originalText: String) async {
-        let simplifiedItems = extractBasicFoodItems(from: originalText)
-        if !simplifiedItems.isEmpty {
-            parsedItems = simplifiedItems
-            coordinator.dismiss() // Dismiss voice input sheet
-            coordinator.showFullScreenCover(.confirmation(parsedItems))
-            AppLogger.info("Used simplified parsing fallback for \(simplifiedItems.count) items", category: .ai)
-        } else {
-            setError(FoodTrackingError.aiProcessingTimeout)
-        }
-    }
-
-    private func extractFoodKeywords(from text: String) -> [String] {
-        let commonFoods = [
-            "chicken", "beef", "pork", "fish", "salmon", "tuna", "rice", "pasta", "bread", "potato",
-            "apple", "banana", "orange", "berries", "broccoli", "spinach", "carrots", "salad", "egg"
-        ]
-        let lowercased = text.lowercased()
-        return commonFoods.filter { lowercased.contains($0) }
-    }
-
-    private func generateKeywordBasedSuggestions(keywords: [String]) async -> [ParsedFoodItem] {
-        var suggestions: [ParsedFoodItem] = []
-        for keyword in keywords.prefix(3) {
-            if let dbItem = try? await foodDatabaseService.searchCommonFood(keyword) {
-                suggestions.append(ParsedFoodItem(
-                    name: dbItem.name, brand: dbItem.brand, quantity: 1, unit: dbItem.defaultUnit,
-                    calories: dbItem.caloriesPerServing, proteinGrams: dbItem.proteinPerServing,
-                    carbGrams: dbItem.carbsPerServing, fatGrams: dbItem.fatPerServing, confidence: 0.7
-                ))
-            }
-        }
-        return suggestions
-    }
-
-    private func extractBasicFoodItems(from text: String) -> [ParsedFoodItem] {
-        let keywords = extractFoodKeywords(from: text)
-        return keywords.prefix(2).map { keyword in
-            ParsedFoodItem(
-                name: keyword.capitalized, quantity: 1, unit: "serving",
-                calories: 100, proteinGrams: 5, carbGrams: 10, fatGrams: 3, confidence: 0.5
-            )
-        }
-    }
-
-    private func provideFallbackSuggestions(originalText: String) async {
-        coordinator.dismiss() // Dismiss voice input sheet
-        coordinator.showSheet(.foodSearch)
-        let cleanedQuery = originalText
-            .replacingOccurrences(of: "i had ", with: "", options: .caseInsensitive)
-            .replacingOccurrences(of: "ate ", with: "", options: .caseInsensitive)
-            .replacingOccurrences(of: "log ", with: "", options: .caseInsensitive)
-            .trimmingCharacters(in: .whitespacesAndNewlines)
-        // TODO: Pass cleanedQuery to search interface if it supports pre-filled text
-        AppLogger.info("Falling back to manual search with query: '\(cleanedQuery)'", category: .ui)
-    }
-
-    private func generateErrorSuggestion(for text: String) -> String {
-        let wordCount = text.components(separatedBy: .whitespacesAndNewlines).count
-        if wordCount > 15 { return "Try describing your meal more simply." }
-        else if wordCount < 2 { return "Try providing more details, like 'grilled chicken with rice'." }
-        else if text.contains("restaurant") { return "For restaurant meals, try describing the dish name and main ingredients."}
-        else { return "Try speaking more clearly or describing your meal differently." }
-    }
-
-    private func logPerformance(startTime: CFAbsoluteTime, method: String, itemCount: Int) {
-        let durationMs = Int((CFAbsoluteTimeGetCurrent() - startTime) * 1000)
-        AppLogger.info("Food parsing (\(method)): \(durationMs)ms, \(itemCount) items", category: .performance)
-        if method.contains("ai") && durationMs > 5000 {
-            AppLogger.warning("AI parsing exceeded 5s target: \(durationMs)ms", category: .performance)
-        }
-    }
-
-    private func withTimeout<T: Sendable>(seconds: TimeInterval, operation: @escaping @Sendable () async throws -> T) async throws -> T {
-        try await withThrowingTaskGroup(of: T.self) { group in
-            group.addTask { try await operation() }
-            group.addTask {
-                try await Task.sleep(nanoseconds: UInt64(seconds * 1_000_000_000))
-                throw TimeoutError()
-            }
-            guard let result = try await group.next() else { throw TimeoutError() }
-            group.cancelAll()
-            return result
-        }
-    }
-
-    private func convertFunctionResultToParsedItems(_ data: [String: SendableValue]) throws -> [ParsedFoodItem] {
-        guard let itemsValue = data["items"], case .array(let itemsArray) = itemsValue else {
-            // If "items" is not an array or not present, it might mean no high-confidence items were found.
-            // This is not necessarily an error if alternatives are present.
-            return [] // Return empty if no primary items
-        }
-
-        var parsedItems: [ParsedFoodItem] = []
-        for itemValue in itemsArray {
-            guard case .dictionary(let itemDict) = itemValue else { continue }
-            let name = extractString(from: itemDict["name"]) ?? "Unknown Food"
-            let quantityString = extractString(from: itemDict["quantity"]) ?? "1 serving"
-            let (quantity, unit) = parseQuantityAndUnit(quantityString)
-            parsedItems.append(ParsedFoodItem(
-                name: name, brand: extractString(from: itemDict["brand"]), quantity: quantity, unit: unit,
-                calories: extractDouble(from: itemDict["calories"]) ?? 0,
-                proteinGrams: extractDouble(from: itemDict["protein"]),
-                carbGrams: extractDouble(from: itemDict["carbs"]),
-                fatGrams: extractDouble(from: itemDict["fat"]),
-                fiber: extractDouble(from: itemDict["fiber"]),
-                sugar: extractDouble(from: itemDict["sugar"]),
-                sodium: extractDouble(from: itemDict["sodium"]),
-                confidence: extractFloat(from: itemDict["confidence"]) ?? 0.8 // Default high if not specified
-            ))
-        }
-        return parsedItems
-    }
-
-    private func parseQuantityAndUnit(_ quantityString: String) -> (Double, String) {
-        let components = quantityString.trimmingCharacters(in: .whitespacesAndNewlines).components(separatedBy: " ")
-        if components.count >= 2, let quantity = Double(components[0]) {
-            return (quantity, components.dropFirst().joined(separator: " "))
-        }
-        let scanner = Scanner(string: quantityString)
-        if let quantity = scanner.scanDouble() {
-            let remaining = String(quantityString.dropFirst(scanner.currentIndex.utf16Offset(in: quantityString))).trimmingCharacters(in: .whitespacesAndNewlines)
-            return (quantity, remaining.isEmpty ? "serving" : remaining)
-        }
-        return (1.0, "serving") // Default
-    }
-
-    private func extractString(from value: SendableValue?) -> String? {
-        guard case .string(let str) = value else { return nil }
-        return str
-    }
-    private func extractDouble(from value: SendableValue?) -> Double? {
-        guard let value = value else { return nil }
-        switch value {
-        case .double(let d): return d
-        case .int(let i): return Double(i)
-        default: return nil
-        }
-    }
-    private func extractFloat(from value: SendableValue?) -> Float? {
-        guard let value = value else { return nil }
-        switch value {
-        case .double(let d): return Float(d)
-        case .int(let i): return Float(i)
-        default: return nil
+                setError(FoodTrackingError.noFoodsDetected)
+            }
+
+        } catch {
+            setError(error)
+            AppLogger.error("Failed to process transcription: \(error)")
         }
     }
 
     private func parseLocalCommand(_ text: String) async -> [ParsedFoodItem]? {
         let lowercased = text.lowercased().trimmingCharacters(in: .whitespacesAndNewlines)
+
         let patterns = [
-            #"^(?:i had |ate |log )?(?:an? )?([\w\s]+)$"#, // "log apple", "ate chicken salad"
-            #"^([\w\s]+)$"# // "apple", "chicken salad"
+            #/^(?:i had |ate |log )?(an? )?(\w+)$/#,
+            #/^(\d+(?:\.\d+)?)\s*(\w+)\s+of\s+(\w+)$/#
         ]
 
-        for pattern in patterns {
-            if let match = lowercased.firstMatch(of: Regex(pattern)) {
-                let foodName = String(match.1).trimmingCharacters(in: .whitespacesAndNewlines)
+        if let match = lowercased.firstMatch(of: patterns[0]) {
+            let foodName = String(match.2)
             if let dbItem = try? await foodDatabaseService.searchCommonFood(foodName) {
                 return [ParsedFoodItem(
-                        name: dbItem.name, brand: dbItem.brand, quantity: dbItem.defaultQuantity, unit: dbItem.defaultUnit,
-                        calories: dbItem.caloriesPerServing, proteinGrams: dbItem.proteinPerServing,
-                        carbGrams: dbItem.carbsPerServing, fatGrams: dbItem.fatPerServing, confidence: 0.95 // High confidence for local exact match
-                    )]
-                }
-            }
-        }
+                    name: dbItem.name,
+                    brand: dbItem.brand,
+                    quantity: 1,
+                    unit: dbItem.defaultUnit,
+                    calories: dbItem.caloriesPerServing,
+                    proteinGrams: dbItem.proteinPerServing,
+                    carbGrams: dbItem.carbsPerServing,
+                    fatGrams: dbItem.fatPerServing,
+                    confidence: 0.9
+                )]
+            }
+        }
+
         return nil
     }
 
-    // MARK: - Photo Capture
-    func startPhotoCapture() {
-        // Ensure permissions are checked before showing the sheet
-        Task {
-            // Placeholder for camera permission check if not handled by PhotoInputView itself
-            // For now, directly show the sheet as per current structure
-            coordinator.showSheet(.photoCapture)
-        }
-    }
-
-
-    func processPhotoResult(_ image: UIImage) async {
+    // MARK: - Barcode Scanning
+    func startBarcodeScanning() {
+        coordinator.showSheet(.barcodeScanner)
+    }
+
+    func processBarcodeResult(_ barcode: String) async {
         isLoading = true
         defer { isLoading = false }
 
-        let startTime = CFAbsoluteTimeGetCurrent()
-        do {
-            let recognizedItems = try await analyzeMealPhoto(image)
-            if !recognizedItems.isEmpty {
-                parsedItems = recognizedItems
-                coordinator.dismiss() // Dismiss photo input sheet
+        do {
+            if let product = try await foodDatabaseService.lookupBarcode(barcode) {
+                let parsedItem = ParsedFoodItem(
+                    name: product.name,
+                    brand: product.brand,
+                    quantity: 1,
+                    unit: product.servingUnit,
+                    calories: product.calories,
+                    proteinGrams: product.protein,
+                    carbGrams: product.carbs,
+                    fatGrams: product.fat,
+                    barcode: barcode,
+                    confidence: 1.0
+                )
+
+                parsedItems = [parsedItem]
+                coordinator.dismiss()
                 coordinator.showFullScreenCover(.confirmation(parsedItems))
-                logPerformance(startTime: startTime, method: "photo-analysis", itemCount: recognizedItems.count)
             } else {
-                setError(FoodTrackingError.noFoodsDetected)
-            }
-        } catch {
-            setError(error)
-            logPerformance(startTime: startTime, method: "photo-analysis-failed", itemCount: 0)
-        }
-    }
-    
-    private func analyzeMealPhoto(_ image: UIImage) async throws -> [ParsedFoodItem] {
-        // This integrates with the CoachEngine's analyzeMealPhoto function
-        // which should handle Vision and AI analysis.
-        let result = try await coachEngine.analyzeMealPhoto(image: image, context: NutritionContext(userPreferences: user.nutritionPreferences, recentMeals: recentFoods, timeOfDay: currentDate))
-        
-        // Assuming result.items is already [ParsedFoodItem]
-        // If not, conversion logic would be needed here.
-        return result.items
+                setError(FoodTrackingError.barcodeNotFound)
+            }
+        } catch {
+            setError(error)
+        }
     }
 
     // MARK: - Food Search
     func searchFoods(_ query: String) async {
-        guard !query.trimmingCharacters(in: .whitespacesAndNewlines).isEmpty else {
+        guard !query.isEmpty else {
             searchResults = []
             return
         }
-        isLoading = true
-        defer { isLoading = false }
+
         do {
             searchResults = try await foodDatabaseService.searchFoods(
                 query: query,
                 limit: 20
             )
         } catch {
-            AppLogger.error("Food search failed: \(error.localizedDescription)", category: .data)
-            setError(error) // Set error for UI to potentially display
+            AppLogger.error("Food search failed", error: error, category: .data)
             searchResults = []
         }
     }
@@ -624,10 +309,11 @@
             carbGrams: item.carbsPerServing,
             fatGrams: item.fatPerServing,
             databaseId: item.id,
-            confidence: 1.0 // High confidence for direct selection
+            confidence: 1.0
         )
+
         parsedItems = [parsedItem]
-        coordinator.dismiss() // Dismiss search sheet
+        coordinator.dismiss()
         coordinator.showFullScreenCover(.confirmation(parsedItems))
     }
 
@@ -638,131 +324,126 @@
 
         do {
             let foodEntry = FoodEntry(
+                mealType: selectedMealType.rawValue,
                 loggedAt: currentDate,
-                mealType: selectedMealType, // Ensure this is a MealType enum
                 rawTranscript: transcribedText.isEmpty ? nil : transcribedText
             )
 
             for parsedItem in items {
                 let foodItem = FoodItem(
-                    name: parsedItem.name, brand: parsedItem.brand, quantity: parsedItem.quantity,
-                    unit: parsedItem.unit, calories: parsedItem.calories,
+                    name: parsedItem.name,
+                    brand: parsedItem.brand,
+                    quantity: parsedItem.quantity,
+                    unit: parsedItem.unit,
+                    calories: parsedItem.calories,
                     proteinGrams: parsedItem.proteinGrams ?? 0,
                     carbGrams: parsedItem.carbGrams ?? 0,
                     fatGrams: parsedItem.fatGrams ?? 0
                 )
+
                 foodItem.fiberGrams = parsedItem.fiber
                 foodItem.sugarGrams = parsedItem.sugar
                 foodItem.sodiumMg = parsedItem.sodium
                 foodItem.barcode = parsedItem.barcode
+
                 foodEntry.items.append(foodItem)
             }
 
-            user.foodEntries.append(foodEntry) // Establish relationship
-            modelContext.insert(foodEntry) // Insert the entry
+            user.foodEntries.append(foodEntry)
+
+            modelContext.insert(foodEntry)
             try modelContext.save()
 
-            await loadTodaysData() // Refresh UI
+            await loadTodaysData()
+
             parsedItems = []
             transcribedText = ""
-            coordinator.dismiss() // Dismiss confirmation sheet
+
+            coordinator.dismiss()
             HapticManager.notification(.success)
-            AppLogger.info("Saved \(items.count) food items for meal \(selectedMealType.rawValue)", category: .data)
-
-        } catch {
-            AppLogger.error("Failed to save food entry: \(error.localizedDescription)", category: .data)
-            setError(FoodTrackingError.saveFailed)
+
+            AppLogger.info("Saved \(items.count) food items", category: .data)
+
+        } catch {
+            AppLogger.error("Failed to save food entry: \(error)")
+            setError(error)
         }
     }
 
     // MARK: - Water Tracking
     func logWater(amount: Double, unit: WaterUnit) async {
-        isLoading = true // Indicate activity
-        defer { isLoading = false }
         do {
             let amountInML = unit.toMilliliters(amount)
-<<<<<<< HEAD
-=======
-
->>>>>>> cd289eb9
+
             try await nutritionService?.logWaterIntake(
                 for: user,
                 amountML: amountInML,
                 date: currentDate
             )
-            // Optimistically update local state, or rely on loadTodaysData if service updates DB
+
             waterIntakeML += amountInML
+
             HapticManager.impact(.light)
-            AppLogger.info("Logged \(amountInML)ml water", category: .data)
-        } catch {
-            setError(error)
-            AppLogger.error("Failed to log water: \(error.localizedDescription)", category: .data)
+
+        } catch {
+            setError(error)
+            AppLogger.error("Failed to log water: \(error)")
         }
     }
 
     // MARK: - Smart Suggestions
     private func generateSmartSuggestions() async throws -> [FoodItem] {
-        // Ensure nutritionService is available
-        guard let nutritionService = self.nutritionService else {
-            AppLogger.warning("NutritionService not available for smart suggestions.", category: .ai)
-            return []
-        }
+        let hour = Calendar.current.component(.hour, from: currentDate)
+        let dayOfWeek = Calendar.current.component(.weekday, from: currentDate)
 
         let mealHistory = try await nutritionService?.getMealHistory(
             for: user,
             mealType: selectedMealType,
-<<<<<<< HEAD
-            daysBack: 30 // Look back 30 days for patterns
-        )
-=======
             daysBack: 30
         ) ?? []
->>>>>>> cd289eb9
-
-        let allItems = mealHistory.flatMap { $0.items }
-        var itemCounts: [String: Int] = [:]
-        allItems.forEach { itemCounts[$0.name, default: 0] += 1 }
-        
-        let sortedItems = itemCounts.sorted { $0.value > $1.value }
-        let topItems = Array(sortedItems.prefix(5)) // Suggest top 5 frequent items
-        
-        let frequentFoods = topItems.compactMap { (name, _) in
-            allItems.first { $0.name == name } // Get the full FoodItem object
-        }
+
+        let frequentFoods = mealHistory
+            .flatMap { $0.items }
+            .reduce(into: [:]) { counts, item in
+                counts[item.name, default: 0] += 1
+            }
+            .sorted { $0.value > $1.value }
+            .prefix(5)
+            .compactMap { name, _ in
+                mealHistory.flatMap { $0.items }.first { $0.name == name }
+            }
+
+        _ = hour + dayOfWeek // avoid unused warnings for now
         return Array(frequentFoods)
     }
 
     // MARK: - Meal Management
     func deleteFoodEntry(_ entry: FoodEntry) async {
-        isLoading = true
-        defer { isLoading = false }
         do {
             modelContext.delete(entry)
             try modelContext.save()
-            await loadTodaysData() // Refresh
-            HapticManager.notification(.success)
-            AppLogger.info("Deleted food entry \(entry.id.uuidString)", category: .data)
-        } catch {
-            setError(error)
-            AppLogger.error("Failed to delete food entry: \(error.localizedDescription)", category: .data)
+            await loadTodaysData()
+
+        } catch {
+            setError(error)
+            AppLogger.error("Failed to delete food entry: \(error)")
         }
     }
 
     func duplicateFoodEntry(_ entry: FoodEntry) async {
-        isLoading = true
-        defer { isLoading = false }
-        do {
-            let duplicate = entry.duplicate() // Assuming FoodEntry has a duplicate method
-            duplicate.loggedAt = currentDate // Set to current date for duplication
+        do {
+            let duplicate = entry.duplicate()
+            duplicate.loggedAt = currentDate
+
             user.foodEntries.append(duplicate)
             modelContext.insert(duplicate)
             try modelContext.save()
-            await loadTodaysData() // Refresh
-            HapticManager.notification(.success)
-            AppLogger.info("Duplicated food entry \(entry.id.uuidString) to new entry \(duplicate.id.uuidString)", category: .data)
-        } catch {
-            setError(error)
-            AppLogger.error("Failed to duplicate food entry: \(error.localizedDescription)", category: .data)
+
+            await loadTodaysData()
+
+        } catch {
+            setError(error)
+            AppLogger.error("Failed to duplicate food entry: \(error)")
         }
     }
 
@@ -814,50 +495,21 @@
     // MARK: - Public Methods
     
     func setSelectedMealType(_ mealType: MealType) {
-        self.selectedMealType = mealType
-        // Potentially reload suggestions if they are meal-type specific
-        Task {
-            self.suggestedFoods = try await generateSmartSuggestions()
-        }
+        selectedMealType = mealType
     }
     
-    /// Sets the parsed items, usually from an external source or for previewing.
     func setParsedItems(_ items: [ParsedFoodItem]) {
-        self.parsedItems = items
-    }
-<<<<<<< HEAD
-
-    /// Injects the nutrition service, typically after app initialization or for testing.
-    func setNutritionService(_ service: NutritionServiceProtocol) async {
-        self.nutritionService = service
-        await loadTodaysData() // Reload data with the new service
-    }
-    
-    /// Clears the current search results.
-    func clearSearchResults() {
-        self.searchResults = []
-    }
-
-    /// Sets the search results, primarily for use in previews or testing.
-    /// - Parameter results: An array of `FoodDatabaseItem` to set as search results.
-    func setSearchResults(_ results: [FoodDatabaseItem]) {
-        self.searchResults = results
+        parsedItems = items
     }
 }
-=======
-}
-
->>>>>>> cd289eb9
-
-// MARK: - Supporting Types (already defined, ensure consistency)
-// ParsedFoodItem, FoodNutritionSummary, FoodTrackingError, TimeoutError, WaterUnit
-// These should be consistent with their definitions elsewhere if shared, or defined here if local.
-// For this exercise, assuming they are defined as previously shown or are globally accessible.
-
-<<<<<<< HEAD
-// Example: If FoodNutritionSummary is not already Sendable, make it so.
-// struct FoodNutritionSummary: Sendable { ... }
-=======
+
+
+enum WaterUnit: String, CaseIterable {
+    case ml = "ml"
+    case oz = "oz"
+    case cups = "cups"
+    case liters = "L"
+
     func toMilliliters(_ amount: Double) -> Double {
         switch self {
         case .ml: return amount
@@ -881,4 +533,3 @@
     /// Analyzes a meal photo and returns detected foods and nutrition data.
     func analyzeMealPhoto(image: UIImage, context: NutritionContext?) async throws -> MealPhotoAnalysisResult
 }
->>>>>>> cd289eb9
