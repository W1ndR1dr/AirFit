--- conflicted
+++ resolved
@@ -800,8 +800,6 @@
 }
 
 #if DEBUG
-<<<<<<< HEAD
-=======
 /*
  #Preview {
  let container = ModelContainer.preview
@@ -835,7 +833,6 @@
  .modelContainer(container)
  }
  */
->>>>>>> f0548d41
 
 @MainActor
 final class MockNutritionService: NutritionServiceProtocol {
