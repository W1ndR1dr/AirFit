--- conflicted
+++ resolved
@@ -8,13 +8,6 @@
     @State private var coordinator: FoodTrackingCoordinator
     @Environment(\.dismiss) private var dismiss
 
-<<<<<<< HEAD
-    init(
-        modelContext: ModelContext,
-        user: User,
-        coordinator: FoodTrackingCoordinator
-    ) {
-=======
     init(viewModel: FoodTrackingViewModel, coordinator: FoodTrackingCoordinator = FoodTrackingCoordinator()) {
         _viewModel = State(initialValue: viewModel)
         _coordinator = State(initialValue: coordinator)
@@ -22,28 +15,17 @@
 
     init(user: User, modelContext: ModelContext) {
         let coordinator = FoodTrackingCoordinator()
->>>>>>> cd289eb9
         let adapter = FoodVoiceAdapter()
         let vm = FoodTrackingViewModel(
             modelContext: modelContext,
             user: user,
             foodVoiceAdapter: adapter,
-            nutritionService: nil, // Will be set asynchronously
+            nutritionService: NutritionService(modelContext: modelContext),
             foodDatabaseService: FoodDatabaseService(),
             coachEngine: CoachEngine.createDefault(modelContext: modelContext),
             coordinator: coordinator
         )
-<<<<<<< HEAD
-        self.viewModel = vm
-        self.coordinator = coordinator
-        
-        // Set nutrition service asynchronously to avoid actor isolation issues
-        Task { @MainActor in
-            await vm.setNutritionService(NutritionService(modelContext: modelContext))
-        }
-=======
         self.init(viewModel: vm, coordinator: coordinator)
->>>>>>> cd289eb9
     }
 
     var body: some View {
@@ -202,8 +184,8 @@
                     QuickActionButton(title: "Voice", icon: "mic.fill", color: AppColors.accent) {
                         Task { await viewModel.startVoiceInput() }
                     }
-                    QuickActionButton(title: "Photo", icon: "camera.fill", color: .orange) {
-                        viewModel.startPhotoCapture()
+                    QuickActionButton(title: "Barcode", icon: "barcode.viewfinder", color: .orange) {
+                        viewModel.startBarcodeScanning()
                     }
                     QuickActionButton(title: "Search", icon: "magnifyingglass", color: .green) {
                         coordinator.showSheet(.foodSearch)
@@ -312,8 +294,8 @@
         switch sheet {
         case .voiceInput:
             VoiceInputView(viewModel: viewModel)
-        case .photoCapture:
-            PhotoInputView(viewModel: viewModel)
+        case .barcodeScanner:
+            PlaceholderView(title: "Barcode Scanner", subtitle: "Coming in Phase 4")
         case .foodSearch:
             PlaceholderView(title: "Food Search", subtitle: "Coming in Phase 3")
         case .manualEntry:
@@ -331,7 +313,7 @@
         case .camera:
             PlaceholderView(title: "Camera Food Scan", subtitle: "Coming in Phase 4")
         case .confirmation(let items):
-            FoodConfirmationView(items: items, viewModel: viewModel)
+            PlaceholderView(title: "Food Confirmation", subtitle: "\(items.count) items to confirm")
         }
     }
 }
@@ -493,11 +475,6 @@
 #Preview {
     let container = ModelContainer.preview
     let context = container.mainContext
-<<<<<<< HEAD
-    let user = User.example
-    context.insert(user)
-    return FoodLoggingView(modelContext: context, user: user, coordinator: FoodTrackingCoordinator())
-=======
     let user = try! context.fetch(FetchDescriptor<User>()).first!
     let vm = FoodTrackingViewModel(
         modelContext: context,
@@ -509,7 +486,6 @@
         coordinator: FoodTrackingCoordinator()
     )
     return FoodLoggingView(viewModel: vm)
->>>>>>> cd289eb9
         .modelContainer(container)
 }
 #endif