--- conflicted
+++ resolved
@@ -12,7 +12,7 @@
             if let viewModel = viewModel {
                 FoodLoggingView(viewModel: viewModel)
             } else {
-                TextLoadingView.loadingNutrition()
+                ProgressView()
                     .task {
                         let factory = DIViewModelFactory(container: container)
                         viewModel = try? await factory.makeFoodTrackingViewModel(user: user)
@@ -247,7 +247,7 @@
                         Task { await viewModel.startVoiceInput() }
                     }
 
-                    QuickActionCardWithBadge(title: "Photo", icon: "camera.fill", gradientColors: [.orange, .pink], badge: "New!") {
+                    QuickActionCard(title: "Photo", icon: "camera.fill", gradientColors: [.orange, .pink]) {
                         HapticService.impact(.light)
                         coordinator.showSheet(.photoCapture)
                     }
@@ -490,62 +490,6 @@
     }
 }
 
-private struct QuickActionCardWithBadge: View {
-    let title: String
-    let icon: String
-    let gradientColors: [Color]
-    let badge: String
-    let action: () -> Void
-    @State private var isPressed = false
-
-    var body: some View {
-        Button(action: action) {
-            VStack(spacing: AppSpacing.xs) {
-                ZStack {
-                    Circle()
-                        .fill(
-                            LinearGradient(
-                                colors: gradientColors,
-                                startPoint: .topLeading,
-                                endPoint: .bottomTrailing
-                            )
-                        )
-                        .frame(width: 56, height: 56)
-                        .overlay(alignment: .topTrailing) {
-                            // "New!" badge
-                            Text(badge)
-                                .font(.system(size: 10, weight: .bold))
-                                .foregroundColor(.white)
-                                .padding(.horizontal, 6)
-                                .padding(.vertical, 2)
-                                .background(
-                                    Capsule()
-                                        .fill(Color.red)
-                                        .shadow(color: .black.opacity(0.2), radius: 2, y: 1)
-                                )
-                                .offset(x: 8, y: -8)
-                        }
-
-                    Image(systemName: icon)
-                        .font(.system(size: 24, weight: .light))
-                        .foregroundColor(.white)
-                }
-
-                Text(title)
-                    .font(.system(size: 13, weight: .light))
-                    .foregroundColor(.primary)
-            }
-            .frame(width: 80)
-        }
-        .scaleEffect(isPressed ? 0.95 : 1.0)
-        .onLongPressGesture(minimumDuration: 0, maximumDistance: .infinity, pressing: { pressing in
-            withAnimation(MotionToken.standardSpring) {
-                isPressed = pressing
-            }
-        }, perform: {})
-    }
-}
-
 private struct MealCard: View {
     let mealType: MealType
     let entries: [FoodEntry]
@@ -612,22 +556,6 @@
                             }
                         }
                     }
-                } else {
-                    Divider()
-                        .background(Color.white.opacity(0.1))
-                    
-                    HStack(spacing: AppSpacing.xs) {
-                        Image(systemName: "camera.fill")
-                            .font(.system(size: 14, weight: .light))
-                            .foregroundStyle(.orange.opacity(0.8))
-                        
-                        Text("Try our new photo logging!")
-                            .font(.system(size: 13, weight: .light))
-                            .foregroundStyle(.secondary)
-                        
-                        Spacer()
-                    }
-                    .padding(.vertical, 2)
                 }
             }
         }
@@ -788,12 +716,8 @@
     @Previewable @State var vm: FoodTrackingViewModel = {
         let container = ModelContainer.preview
         let context = container.mainContext
-<<<<<<< HEAD
-    let user = try! context.fetch(FetchDescriptor<User>()).first! // swiftlint:disable:this force_try
-=======
         let user = try! context.fetch(FetchDescriptor<User>()).first!
         let foodRepository = SwiftDataFoodTrackingRepository(modelContext: context)
->>>>>>> f0548d41
         return FoodTrackingViewModel(
             foodRepository: foodRepository,
             user: user,
