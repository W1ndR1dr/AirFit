import SwiftUI
import SwiftData
import Observation

// MARK: - Workout View with DI
struct WorkoutView: View {
    let user: User
    @State private var viewModel: WorkoutViewModel?
    @Environment(\.diContainer) private var container

    var body: some View {
        Group {
            if let viewModel = viewModel {
                WorkoutListView(viewModel: viewModel)
            } else {
                ProgressView()
                    .task {
                        let factory = DIViewModelFactory(container: container)
                        viewModel = try? await factory.makeWorkoutViewModel(user: user)
                    }
            }
        }
    }
}

/// Main list view showing weekly workout summary, recent workouts, and quick actions.
struct WorkoutListView: View {
    // MARK: - State
    @State private var viewModel: WorkoutViewModel
    @State private var coordinator: WorkoutCoordinator
    @State private var searchText = ""
    @State private var hasLoaded = false
    @State private var animateIn = false
    @EnvironmentObject private var gradientManager: GradientManager
    @Environment(NavigationState.self) private var navigationState
    @Environment(\.colorScheme) private var colorScheme

    // MARK: - Initializers
    init(viewModel: WorkoutViewModel, coordinator: WorkoutCoordinator = WorkoutCoordinator()) {
        _viewModel = State(initialValue: viewModel)
        _coordinator = State(initialValue: coordinator)
    }

    var body: some View {
        NavigationStack(path: $coordinator.path) {
            BaseScreen {
                ScrollView {
                    VStack(spacing: AppSpacing.lg) {
                        // Header
                        CascadeText("Workouts")
                            .font(.system(size: 36, weight: .bold, design: .rounded))
                            .padding(.horizontal, AppSpacing.md)
                            .padding(.top, AppSpacing.md)
                            .opacity(animateIn ? 1 : 0)
                            .offset(y: animateIn ? 0 : -20)

                        WeeklySummaryCard(stats: viewModel.weeklyStats)
                            .padding(.horizontal, AppSpacing.md)
                            .padding(.top, AppSpacing.sm)
                            .opacity(animateIn ? 1 : 0)
                            .offset(y: animateIn ? 0 : 20)
                            .animation(MotionToken.standardSpring.delay(0.1), value: animateIn)

                        infoSection
                            .opacity(animateIn ? 1 : 0)
                            .offset(y: animateIn ? 0 : 20)
                            .animation(MotionToken.standardSpring.delay(0.2), value: animateIn)

                        if filteredWorkouts.isEmpty {
                            emptyStateView
                                .opacity(animateIn ? 1 : 0)
                                .offset(y: animateIn ? 0 : 20)
                                .animation(MotionToken.standardSpring.delay(0.3), value: animateIn)
                        } else {
                            recentWorkoutsSection
                                .opacity(animateIn ? 1 : 0)
                                .offset(y: animateIn ? 0 : 20)
                                .animation(MotionToken.standardSpring.delay(0.3), value: animateIn)
                        }
                    }
                    .padding(.bottom, AppSpacing.xl)
                }
            }
            .navigationTitle("")
            .navigationBarTitleDisplayMode(.inline)
            .searchable(text: $searchText, placement: .navigationBarDrawer(displayMode: .always))
            .refreshable {
                HapticService.impact(.light)
                await viewModel.loadWorkouts()
            }
            .navigationDestination(for: WorkoutCoordinator.WorkoutDestination.self) { destination in
                destinationView(for: destination)
            }
            .sheet(item: $coordinator.presentedSheet) { sheet in
                sheetView(for: sheet)
                    .environmentObject(gradientManager)
            }
            .onAppear {
                withAnimation(MotionToken.standardSpring) {
                    animateIn = true
                }
            }
        }
        .task {
            guard !hasLoaded else { return }
            hasLoaded = true
            await viewModel.loadWorkouts()
        }
    }

    // MARK: - Filtered Workouts
    private var filteredWorkouts: [Workout] {
        guard !searchText.isEmpty else { return viewModel.workouts }
        return viewModel.workouts.filter { workout in
            workout.name.localizedCaseInsensitiveContains(searchText) ||
                workout.workoutTypeEnum?.displayName.localizedCaseInsensitiveContains(searchText) == true
        }
    }

    // MARK: - Sections
    private var infoSection: some View {
        GlassCard {
            VStack(alignment: .leading, spacing: AppSpacing.sm) {
                CascadeText("Workouts from Health")
                    .font(.system(size: 22, weight: .semibold, design: .rounded))
<<<<<<< HEAD
                Spacer()
                Image(systemName: "bolt.fill")
                    .font(.system(size: 18))
                    .foregroundStyle(
                        LinearGradient(
                            colors: gradientManager.active.colors(for: colorScheme),
                            startPoint: .topLeading,
                            endPoint: .bottomTrailing
                        )
                    )
            }
            .padding(.horizontal, AppSpacing.md)

            HStack(spacing: AppSpacing.md) {
                QuickActionCard(title: "Start Workout", icon: "mic.fill", index: 0) {
                    HapticService.impact(.medium)
                    // Navigate to chat with workout context
                    coordinator.showSheet(.voiceWorkoutInput)
                }
                .environmentObject(gradientManager)
=======
                Text("In‑app workout logging is disabled. Workouts sync from Apple Health or HEVY.")
                    .font(.system(size: 14))
                    .foregroundStyle(.secondary)
>>>>>>> 1690996c
            }
        }
        .padding(.horizontal, AppSpacing.md)
    }

    private var recentWorkoutsSection: some View {
        VStack(alignment: .leading, spacing: AppSpacing.md) {
            HStack {
                CascadeText("Recent Workouts")
                    .font(.system(size: 22, weight: .semibold, design: .rounded))
                Spacer()
                Button(action: {
                    HapticService.impact(.light)
                    coordinator.navigateTo(.allWorkouts)
                }, label: {
                    HStack(spacing: 4) {
                        Text("View All")
                            .font(.system(size: 14, weight: .medium))
                        Image(systemName: "arrow.right")
                            .font(.system(size: 12))
                    }
                    .foregroundStyle(
                        LinearGradient(
                            colors: gradientManager.active.colors(for: colorScheme),
                            startPoint: .leading,
                            endPoint: .trailing
                        )
                    )
                })
            }
            .padding(.horizontal, AppSpacing.md)

            ForEach(Array(filteredWorkouts.prefix(5).enumerated()), id: \.element.id) { index, workout in
                WorkoutRow(workout: workout, index: index) {
                    HapticService.impact(.light)
                    coordinator.navigateTo(.workoutDetail(workout))
                }
                .environmentObject(gradientManager)
                .padding(.horizontal, AppSpacing.md)
                .opacity(animateIn ? 1 : 0)
                .offset(y: animateIn ? 0 : 20)
                .animation(MotionToken.standardSpring.delay(0.4 + Double(index) * 0.1), value: animateIn)
            }
        }
    }

    private var emptyStateView: some View {
        EmptyStateView(
            icon: "bolt.heart.fill",
            title: "No Workouts Yet",
            message: "Workouts will appear after syncing from Apple Health/HEVY.",
            action: {},
            actionTitle: ""
        )
    }

    // MARK: - Navigation Destinations
    @ViewBuilder
    private func destinationView(for destination: WorkoutCoordinator.WorkoutDestination) -> some View {
        switch destination {
        case .workoutDetail(let workout):
            WorkoutDetailView(workout: workout, viewModel: viewModel)
<<<<<<< HEAD
=======
        case .exerciseLibrary:
            // Deprecated
            Text("")
>>>>>>> 1690996c
        case .allWorkouts:
            Text("All Workouts")
        case .statistics:
            Text("Statistics")
        }
    }

    @ViewBuilder
    private func sheetView(for sheet: WorkoutCoordinator.WorkoutSheet) -> some View {
        switch sheet {
        case .voiceWorkoutInput:
            // For now, show a placeholder that directs to chat
            // In a real implementation, this would navigate to the chat interface
            VoiceWorkoutInputPlaceholder(coordinator: coordinator)
                .environmentObject(gradientManager)
<<<<<<< HEAD
=======
        case .newTemplate:
            // Deprecated
            Text("")
        case .exerciseDetail(let exercise):
            Text(exercise.name)
>>>>>>> 1690996c
        }
    }
}

// MARK: - Supporting Views
private struct WeeklySummaryCard: View {
    let stats: WeeklyWorkoutStats
    @EnvironmentObject private var gradientManager: GradientManager
    @Environment(\.colorScheme) private var colorScheme
    @State private var animateStats = false

    var body: some View {
        GlassCard {
            VStack(alignment: .leading, spacing: AppSpacing.md) {
                HStack {
                    HStack(spacing: AppSpacing.xs) {
                        Image(systemName: "calendar.badge.clock")
                            .font(.system(size: 20))
                            .foregroundStyle(
                                LinearGradient(
                                    colors: gradientManager.active.colors(for: colorScheme),
                                    startPoint: .topLeading,
                                    endPoint: .bottomTrailing
                                )
                            )
                        CascadeText("This Week")
                            .font(.system(size: 20, weight: .semibold, design: .rounded))
                    }

                    Spacer()

                    NavigationLink(value: WorkoutCoordinator.WorkoutDestination.statistics) {
                        HStack(spacing: 4) {
                            Text("View Stats")
                                .font(.system(size: 14, weight: .medium))
                            Image(systemName: "arrow.right")
                                .font(.system(size: 12))
                        }
                        .foregroundStyle(
                            LinearGradient(
                                colors: gradientManager.active.colors(for: colorScheme),
                                startPoint: .leading,
                                endPoint: .trailing
                            )
                        )
                    }
                }

                // Gradient divider
                Rectangle()
                    .fill(
                        LinearGradient(
                            colors: [
                                Color.clear,
                                gradientManager.active.colors(for: colorScheme).first?.opacity(0.2) ?? Color.clear,
                                Color.clear
                            ],
                            startPoint: .leading,
                            endPoint: .trailing
                        )
                    )
                    .frame(height: 1)
                    .padding(.vertical, AppSpacing.xs)

                HStack(spacing: AppSpacing.lg) {
                    StatItem(
                        value: "\(stats.totalWorkouts)",
                        label: "Workouts",
                        icon: "figure.strengthtraining.traditional",
                        index: 0,
                        animate: animateStats
                    )
                    StatItem(
                        value: stats.totalDuration.formattedDuration(),
                        label: "Duration",
                        icon: "timer",
                        index: 1,
                        animate: animateStats
                    )
                    StatItem(
                        value: "\(Int(stats.totalCalories))",
                        label: "Calories",
                        icon: "flame.fill",
                        index: 2,
                        animate: animateStats
                    )
                }
            }
            .padding(AppSpacing.md)
        }
        .onAppear {
            withAnimation(MotionToken.standardSpring.delay(0.2)) {
                animateStats = true
            }
        }
    }
}

private struct StatItem: View {
    let value: String
    let label: String
    let icon: String
    let index: Int
    let animate: Bool
    @EnvironmentObject private var gradientManager: GradientManager
    @Environment(\.colorScheme) private var colorScheme

    private var gradientColors: [Color] {
        switch index {
        case 0: return [Color(hex: "#667EEA"), Color(hex: "#764BA2")]
        case 1: return [Color(hex: "#52B788"), Color(hex: "#40916C")]
        case 2: return [Color(hex: "#F8961E"), Color(hex: "#F3722C")]
        default: return gradientManager.active.colors(for: colorScheme)
        }
    }

    var body: some View {
        VStack(spacing: AppSpacing.xs) {
            HStack(spacing: AppSpacing.xs) {
                Image(systemName: icon)
                    .font(.system(size: 16, weight: .medium))
                    .foregroundStyle(
                        LinearGradient(
                            colors: gradientColors,
                            startPoint: .topLeading,
                            endPoint: .bottomTrailing
                        )
                    )
                    .scaleEffect(animate ? 1 : 0.8)
                    .opacity(animate ? 1 : 0)
                    .animation(MotionToken.standardSpring.delay(Double(index) * 0.1), value: animate)

                GradientNumber(value: Double(value.components(separatedBy: CharacterSet.decimalDigits.inverted).joined()) ?? 0)
                    .font(.system(size: 20, weight: .bold, design: .rounded))
                    .opacity(animate ? 1 : 0)
                    .offset(y: animate ? 0 : 10)
                    .animation(MotionToken.standardSpring.delay(Double(index) * 0.1 + 0.1), value: animate)
            }

            Text(label)
                .font(.system(size: 12, weight: .medium))
                .foregroundStyle(Color.secondary.opacity(0.8))
                .opacity(animate ? 1 : 0)
                .animation(MotionToken.standardSpring.delay(Double(index) * 0.1 + 0.2), value: animate)
        }
        .frame(maxWidth: .infinity)
    }
}

private struct WorkoutRow: View {
    let workout: Workout
    let index: Int
    let action: () -> Void
    @EnvironmentObject private var gradientManager: GradientManager
    @Environment(\.colorScheme) private var colorScheme
    @State private var isPressed = false

    private var dateText: String {
        (workout.completedDate ?? workout.plannedDate ?? Date())
            .formatted(date: .abbreviated, time: .shortened)
    }

    var body: some View {
        Button(action: action) {
            GlassCard {
                HStack {
                    VStack(alignment: .leading, spacing: AppSpacing.xs) {
                        HStack(spacing: AppSpacing.xs) {
                            Image(systemName: workout.workoutTypeEnum?.systemImage ?? "figure.strengthtraining.traditional")
                                .font(.system(size: 18, weight: .medium))
                                .foregroundStyle(
                                    LinearGradient(
                                        colors: gradientManager.active.colors(for: colorScheme),
                                        startPoint: .topLeading,
                                        endPoint: .bottomTrailing
                                    )
                                )
                            Text(workout.workoutTypeEnum?.displayName ?? workout.workoutType)
                                .font(.system(size: 18, weight: .semibold, design: .rounded))
                                .foregroundStyle(Color.primary)
                        }

                        Text(dateText)
                            .font(.system(size: 12, weight: .medium))
                            .foregroundStyle(Color.secondary.opacity(0.8))

                        HStack(spacing: AppSpacing.md) {
                            HStack(spacing: 4) {
                                Image(systemName: "timer")
                                    .font(.system(size: 11))
                                Text(workout.formattedDuration ?? "0m")
                                    .font(.system(size: 12, weight: .medium))
                            }
                            .foregroundStyle(Color.secondary.opacity(0.7))

                            HStack(spacing: 4) {
                                Image(systemName: "list.bullet")
                                    .font(.system(size: 11))
                                Text("\(workout.exercises.count) exercises")
                                    .font(.system(size: 12, weight: .medium))
                            }
                            .foregroundStyle(Color.secondary.opacity(0.7))

                            if let calories = workout.caloriesBurned, calories > 0 {
                                HStack(spacing: 4) {
                                    Image(systemName: "flame.fill")
                                        .font(.system(size: 11))
                                    Text("\(Int(calories)) cal")
                                        .font(.system(size: 12, weight: .medium))
                                }
                                .foregroundStyle(
                                    LinearGradient(
                                        colors: [Color(hex: "#F8961E"), Color(hex: "#F3722C")],
                                        startPoint: .leading,
                                        endPoint: .trailing
                                    )
                                )
                            }
                        }
                    }

                    Spacer()

                    Image(systemName: "chevron.right")
                        .font(.system(size: 14))
                        .foregroundStyle(Color.secondary.opacity(0.3))
                }
                .padding(AppSpacing.sm)
            }
            .scaleEffect(isPressed ? 0.98 : 1.0)
            .animation(MotionToken.microAnimation, value: isPressed)
        }
        .buttonStyle(.plain)
        .onLongPressGesture(minimumDuration: 0, maximumDistance: .infinity, pressing: { pressing in
            withAnimation(MotionToken.microAnimation) {
                isPressed = pressing
            }
        }, perform: {})
    }
}

private struct QuickActionCard: View {
    let title: String
    let icon: String
    let index: Int
    let action: () -> Void
    @EnvironmentObject private var gradientManager: GradientManager
    @Environment(\.colorScheme) private var colorScheme
    @State private var isPressed = false
    @State private var animateIn = false

    private var gradientColors: [Color] {
        switch icon {
        case "play.fill": return [Color(hex: "#52B788"), Color(hex: "#40916C")]
        case "books.vertical.fill": return [Color(hex: "#667EEA"), Color(hex: "#764BA2")]
        default: return gradientManager.active.colors(for: colorScheme)
        }
    }

    var body: some View {
        Button(action: action) {
            GlassCard {
                VStack(spacing: AppSpacing.sm) {
                    ZStack {
                        Circle()
                            .fill(
                                LinearGradient(
                                    colors: gradientColors.map { $0.opacity(0.15) },
                                    startPoint: .topLeading,
                                    endPoint: .bottomTrailing
                                )
                            )
                            .frame(width: 56, height: 56)
                            .blur(radius: 8)

                        Image(systemName: icon)
                            .font(.system(size: 28, weight: .medium))
                            .foregroundStyle(
                                LinearGradient(
                                    colors: gradientColors,
                                    startPoint: .topLeading,
                                    endPoint: .bottomTrailing
                                )
                            )
                            .scaleEffect(animateIn ? 1 : 0.8)
                            .opacity(animateIn ? 1 : 0)
                    }

                    Text(title)
                        .font(.system(size: 14, weight: .medium, design: .rounded))
                        .multilineTextAlignment(.center)
                        .foregroundStyle(Color.primary)
                        .opacity(animateIn ? 1 : 0)
                        .offset(y: animateIn ? 0 : 10)
                }
                .frame(maxWidth: .infinity)
                .padding(AppSpacing.md)
            }
            .scaleEffect(isPressed ? 0.95 : 1.0)
            .animation(MotionToken.microAnimation, value: isPressed)
            .onAppear {
                withAnimation(MotionToken.standardSpring.delay(Double(index) * 0.15)) {
                    animateIn = true
                }
            }
        }
        .buttonStyle(.plain)
        .onLongPressGesture(minimumDuration: 0, maximumDistance: .infinity, pressing: { pressing in
            withAnimation(MotionToken.microAnimation) {
                isPressed = pressing
            }
        }, perform: {})
    }
}

// MARK: - Voice Workout Input Placeholder
struct VoiceWorkoutInputPlaceholder: View {
    let coordinator: WorkoutCoordinator
    @EnvironmentObject private var gradientManager: GradientManager
    @Environment(\.colorScheme) private var colorScheme
    @Environment(\.dismiss) private var dismiss
    @Environment(NavigationState.self) private var navigationState
    @State private var animateIn = false

    var body: some View {
        NavigationStack {
            BaseScreen {
                VStack(spacing: AppSpacing.xl) {
                    Spacer()

                    // Icon with ripple effect
                    ZStack {
                        Circle()
                            .fill(
                                LinearGradient(
                                    colors: gradientManager.active.colors(for: colorScheme),
                                    startPoint: .topLeading,
                                    endPoint: .bottomTrailing
                                )
                            )
                            .frame(width: 120, height: 120)
                            .scaleEffect(animateIn ? 1.0 : 0.8)
                            .opacity(animateIn ? 0.2 : 0)
                            .animation(
                                Animation.easeOut(duration: 1.5)
                                    .repeatForever(autoreverses: true),
                                value: animateIn
                            )

                        Image(systemName: "mic.fill")
                            .font(.system(size: 50))
                            .foregroundStyle(
                                LinearGradient(
                                    colors: gradientManager.active.colors(for: colorScheme),
                                    startPoint: .topLeading,
                                    endPoint: .bottomTrailing
                                )
                            )
                            .scaleEffect(animateIn ? 1.0 : 0.9)
                    }
                    .padding(.bottom, AppSpacing.lg)

                    CascadeText("Chat with Your AI Coach")
                        .font(.system(size: 28, weight: .semibold, design: .rounded))
                        .multilineTextAlignment(.center)

                    Text("Type or speak your workout request:")
                        .font(.system(size: 18, weight: .light, design: .rounded))
                        .foregroundStyle(.secondary)
                        .multilineTextAlignment(.center)
                        .padding(.horizontal, AppSpacing.xl)

                    VStack(alignment: .leading, spacing: AppSpacing.sm) {
                        WorkoutExampleText("\"I want to do a 30-minute upper body workout\"")
                        WorkoutExampleText("\"Let's do some cardio for 20 minutes\"")
                        WorkoutExampleText("\"I'm feeling sore, something light\"")
                        WorkoutExampleText("\"Surprise me with a full body circuit\"")
                    }
                    .padding(AppSpacing.lg)
                    .background(
                        RoundedRectangle(cornerRadius: 16)
                            .fill(.ultraThinMaterial)
                    )
                    .padding(.horizontal, AppSpacing.lg)

                    Spacer()

                    Text("Go to Chat")
                        .font(.system(size: 18, weight: .medium, design: .rounded))
                        .foregroundColor(.white)
                        .frame(maxWidth: .infinity)
                        .padding(.vertical, AppSpacing.md)
                        .background(
                            LinearGradient(
                                colors: gradientManager.active.colors(for: colorScheme),
                                startPoint: .leading,
                                endPoint: .trailing
                            )
                        )
                        .clipShape(RoundedRectangle(cornerRadius: 16))
                        .padding(.horizontal, AppSpacing.lg)
                        .onTapGesture {
                            HapticService.impact(.medium)
                            // Navigate to chat with workout context
                            navigationState.showChat(with: "I'd like you to create a personalized workout for me based on my current fitness level and recent activity.")
                            dismiss()
                        }

                    Text("The AI will create a personalized workout based on your fitness level, recent activity, and current energy.")
                        .font(.system(size: 14, weight: .light, design: .rounded))
                        .foregroundStyle(.secondary)
                        .multilineTextAlignment(.center)
                        .padding(.horizontal, AppSpacing.xl)
                        .padding(.bottom, AppSpacing.xl)
                }
            }
            .navigationBarTitleDisplayMode(.inline)
            .toolbar {
                ToolbarItem(placement: .navigationBarTrailing) {
                    Button("Cancel") {
                        HapticService.impact(.light)
                        dismiss()
                    }
                    .font(.system(size: 16, weight: .medium, design: .rounded))
                    .foregroundStyle(
                        LinearGradient(
                            colors: gradientManager.active.colors(for: colorScheme),
                            startPoint: .leading,
                            endPoint: .trailing
                        )
                    )
                }
            }
        }
        .onAppear {
            withAnimation(MotionToken.standardSpring) {
                animateIn = true
            }
        }
    }
}

struct WorkoutExampleText: View {
    let text: String

    init(_ text: String) {
        self.text = text
    }

    var body: some View {
        HStack {
            Image(systemName: "quote.opening")
                .font(.caption)
                .foregroundStyle(.secondary)

            Text(text)
                .font(.system(size: 15, weight: .light, design: .rounded))
                .foregroundStyle(.primary.opacity(0.8))
                .italic()

            Spacer()
        }
    }
}

// MARK: - Preview removed - using real data only<|MERGE_RESOLUTION|>--- conflicted
+++ resolved
@@ -123,32 +123,9 @@
             VStack(alignment: .leading, spacing: AppSpacing.sm) {
                 CascadeText("Workouts from Health")
                     .font(.system(size: 22, weight: .semibold, design: .rounded))
-<<<<<<< HEAD
-                Spacer()
-                Image(systemName: "bolt.fill")
-                    .font(.system(size: 18))
-                    .foregroundStyle(
-                        LinearGradient(
-                            colors: gradientManager.active.colors(for: colorScheme),
-                            startPoint: .topLeading,
-                            endPoint: .bottomTrailing
-                        )
-                    )
-            }
-            .padding(.horizontal, AppSpacing.md)
-
-            HStack(spacing: AppSpacing.md) {
-                QuickActionCard(title: "Start Workout", icon: "mic.fill", index: 0) {
-                    HapticService.impact(.medium)
-                    // Navigate to chat with workout context
-                    coordinator.showSheet(.voiceWorkoutInput)
-                }
-                .environmentObject(gradientManager)
-=======
                 Text("In‑app workout logging is disabled. Workouts sync from Apple Health or HEVY.")
                     .font(.system(size: 14))
                     .foregroundStyle(.secondary)
->>>>>>> 1690996c
             }
         }
         .padding(.horizontal, AppSpacing.md)
@@ -211,12 +188,9 @@
         switch destination {
         case .workoutDetail(let workout):
             WorkoutDetailView(workout: workout, viewModel: viewModel)
-<<<<<<< HEAD
-=======
         case .exerciseLibrary:
             // Deprecated
             Text("")
->>>>>>> 1690996c
         case .allWorkouts:
             Text("All Workouts")
         case .statistics:
@@ -232,14 +206,11 @@
             // In a real implementation, this would navigate to the chat interface
             VoiceWorkoutInputPlaceholder(coordinator: coordinator)
                 .environmentObject(gradientManager)
-<<<<<<< HEAD
-=======
         case .newTemplate:
             // Deprecated
             Text("")
         case .exerciseDetail(let exercise):
             Text(exercise.name)
->>>>>>> 1690996c
         }
     }
 }
